<<<<<<< HEAD
from __future__ import annotations

from typing import TYPE_CHECKING, Any
=======
# Copyright (C) 2022 - 2024 ANSYS, Inc. and/or its affiliates.
# SPDX-License-Identifier: MIT
#
#
# Permission is hereby granted, free of charge, to any person obtaining a copy
# of this software and associated documentation files (the "Software"), to deal
# in the Software without restriction, including without limitation the rights
# to use, copy, modify, merge, publish, distribute, sublicense, and/or sell
# copies of the Software, and to permit persons to whom the Software is
# furnished to do so, subject to the following conditions:
#
# The above copyright notice and this permission notice shall be included in all
# copies or substantial portions of the Software.
#
# THE SOFTWARE IS PROVIDED "AS IS", WITHOUT WARRANTY OF ANY KIND, EXPRESS OR
# IMPLIED, INCLUDING BUT NOT LIMITED TO THE WARRANTIES OF MERCHANTABILITY,
# FITNESS FOR A PARTICULAR PURPOSE AND NONINFRINGEMENT. IN NO EVENT SHALL THE
# AUTHORS OR COPYRIGHT HOLDERS BE LIABLE FOR ANY CLAIM, DAMAGES OR OTHER
# LIABILITY, WHETHER IN AN ACTION OF CONTRACT, TORT OR OTHERWISE, ARISING FROM,
# OUT OF OR IN CONNECTION WITH THE SOFTWARE OR THE USE OR OTHER DEALINGS IN THE
# SOFTWARE.

from contextlib import nullcontext as does_not_raise
from pathlib import Path
>>>>>>> 410485e2

import pytest

from ansys.optislang.core.nodes import DesignFlow, NodeClassType, SamplingType, SlotType

if TYPE_CHECKING:
    from enum import Enum


# TEST ENUMERATION METHODS:
def enumeration_test_method(enumeration_class: Enum, enumeration_name: str) -> Enum:
    """Test instance creation, method `from_str` and spelling."""
    mixed_name = ""
    for index, char in enumerate(enumeration_name):
        if index % 2 == 1:
            mixed_name += char.lower()
        else:
            mixed_name += char
    try:
        enumeration_from_str = enumeration_class.from_str(string=mixed_name)
    except:
        assert False
    assert isinstance(enumeration_from_str, enumeration_class)
    assert isinstance(enumeration_from_str.name, str)
    assert enumeration_from_str.name == enumeration_name
    return enumeration_from_str


def from_str_invalid_inputs_method(
    enumeration_class: Enum, invalid_value: str, invalid_value_type: float
):
    """Test passing incorrect inputs to enuration classes `from_str` method."""
    with pytest.raises(TypeError):
        enumeration_class.from_str(invalid_value_type)

    with pytest.raises(ValueError):
        enumeration_class.from_str(invalid_value)


@pytest.mark.parametrize(
    "design_flow, name",
    [
        (DesignFlow, "NONE"),
        (DesignFlow, "RECEIVE"),
        (DesignFlow, "SEND"),
        (DesignFlow, "RECEIVE_SEND"),
    ],
)
def test_design_flow(design_flow: DesignFlow, name: str):
    """Test `DesignFlow`."""
    enumeration_test_method(enumeration_class=design_flow, enumeration_name=name)


@pytest.mark.parametrize(
    "node_class_type, name",
    [
        (NodeClassType, "NODE"),
        (NodeClassType, "SYSTEM"),
        (NodeClassType, "PARAMETRIC_SYSTEM"),
        (NodeClassType, "ROOT_SYSTEM"),
        (NodeClassType, "INTEGRATION_NODE"),
    ],
)
def test_node_class_type(node_class_type: NodeClassType, name: str):
    """Test `NodeClassType`."""
    enumeration_test_method(enumeration_class=node_class_type, enumeration_name=name)


@pytest.mark.parametrize(
    "sampling_type, name",
    [
        (SamplingType, "CENTERPOINT"),
        (SamplingType, "FULLFACTORIAL"),
        (SamplingType, "AXIAL"),
        (SamplingType, "STARPOINTS"),
        (SamplingType, "KOSHAL"),
        (SamplingType, "CENTRALCOMPOSITE"),
        (SamplingType, "MIXEDTERMS"),
        (SamplingType, "LATINHYPER"),
        (SamplingType, "LATINHYPERDETEMINISTIC"),
        (SamplingType, "OPTIMIZEDLATINHYPER"),
        (SamplingType, "ORTHOLATINHYPERDETEMINISTIC"),
        (SamplingType, "SOBOLSEQUENCES"),
        (SamplingType, "PLAINMONTECARLO"),
        (SamplingType, "DOPTIMAL"),
        (SamplingType, "DOPTIMALLINEAR"),
        (SamplingType, "DOPTIMALQUADRATIC"),
        (SamplingType, "DOPTIMALQUADRATICNOMIXED"),
        (SamplingType, "KOSHALLINEAR"),
        (SamplingType, "KOSHALQUADRATIC"),
        (SamplingType, "FEKETE"),
        (SamplingType, "BOXBEHNKEN"),
        (SamplingType, "FULLCOMBINATORIAL"),
        (SamplingType, "ADVANCEDLATINHYPER"),
    ],
)
def test_sampling_type(sampling_type: SamplingType, name: str):
    """Test `SamplingType`."""
    enumeration_test_method(enumeration_class=sampling_type, enumeration_name=name)


@pytest.mark.parametrize(
    "slot_type, name, direction",
    [
        (SlotType, "INPUT", "receiving"),
        (SlotType, "OUTPUT", "sending"),
        (SlotType, "INNER_INPUT", "receiving"),
        (SlotType, "INNER_OUTPUT", "sending"),
    ],
)
def test_slot_type(slot_type: SlotType, name: str, direction: str):
    """Test `SlotType`."""
    output = enumeration_test_method(enumeration_class=slot_type, enumeration_name=name)
    assert slot_type.to_dir_str(output) == direction


@pytest.mark.parametrize(
    "enumeration_class, invalid_value, invalid_value_type",
    [
        (DesignFlow, "invalid", 1),
        (NodeClassType, "invalid", 1),
        (SlotType, "invalid", 1),
    ],
)
def test_invalid_inputs(enumeration_class: Enum, invalid_value: str, invalid_value_type: Any):
    from_str_invalid_inputs_method(
        enumeration_class=enumeration_class,
        invalid_value=invalid_value,
        invalid_value_type=invalid_value_type,
    )<|MERGE_RESOLUTION|>--- conflicted
+++ resolved
@@ -1,8 +1,3 @@
-<<<<<<< HEAD
-from __future__ import annotations
-
-from typing import TYPE_CHECKING, Any
-=======
 # Copyright (C) 2022 - 2024 ANSYS, Inc. and/or its affiliates.
 # SPDX-License-Identifier: MIT
 #
@@ -25,9 +20,9 @@
 # OUT OF OR IN CONNECTION WITH THE SOFTWARE OR THE USE OR OTHER DEALINGS IN THE
 # SOFTWARE.
 
-from contextlib import nullcontext as does_not_raise
-from pathlib import Path
->>>>>>> 410485e2
+from __future__ import annotations
+
+from typing import TYPE_CHECKING, Any
 
 import pytest
 
