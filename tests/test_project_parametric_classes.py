--- conflicted
+++ resolved
@@ -1,6 +1,5 @@
 from __future__ import annotations
 
-from contextlib import nullcontext as does_not_raise
 import copy
 from typing import TYPE_CHECKING, Any
 
@@ -575,14 +574,10 @@
     )
 
 
-<<<<<<< HEAD
 # endregion
 
 
 # region TEST PARAMETERS:
-=======
-# TEST DESIGNVARIABLE
->>>>>>> 37a35028
 def test_design_variable():
     """Test `DesignVariable`."""
     design_variable = DesignVariable(name="par1", value=12)
@@ -601,16 +596,9 @@
 
     design_variable_copy = copy.deepcopy(design_variable)
     assert design_variable_copy == design_variable
-<<<<<<< HEAD
 
     print(design_variable)
 
-=======
-
-    with does_not_raise() as dnr:
-        print(design_variable)
-
->>>>>>> 37a35028
 
 # TEST PARAMETERS:
 def test_parameter():
@@ -707,12 +695,7 @@
     optimization_parameter_copy.range = [1, 2]
     assert optimization_parameter_copy.range == (1, 2)
 
-<<<<<<< HEAD
     print(optimization_parameter_from_dict)
-=======
-    with does_not_raise() as dnr:
-        print(optimization_parameter_from_dict)
->>>>>>> 37a35028
 
 
 def test_stochastic_parameter():
@@ -763,12 +746,7 @@
     stochastic_parameter_copy.statistical_moments = [1]
     assert stochastic_parameter_copy.statistical_moments == (1,)
 
-<<<<<<< HEAD
     print(stochastic_parameter_from_dict)
-=======
-    with does_not_raise() as dnr:
-        print(stochastic_parameter_from_dict)
->>>>>>> 37a35028
 
 
 def test_stochastic_parameter_2():
@@ -819,12 +797,7 @@
     stochastic_parameter_copy.statistical_moments = [1]
     assert stochastic_parameter_copy.statistical_moments == (1,)
 
-<<<<<<< HEAD
     print(stochastic_parameter_from_dict)
-=======
-    with does_not_raise() as dnr:
-        print(stochastic_parameter_from_dict)
->>>>>>> 37a35028
 
 
 def test_stochastic_parameter_3():
@@ -875,12 +848,7 @@
     stochastic_parameter_copy.distribution_parameters = [1]
     assert stochastic_parameter_copy.distribution_parameters == (1,)
 
-<<<<<<< HEAD
     print(stochastic_parameter_from_dict)
-=======
-    with does_not_raise() as dnr:
-        print(stochastic_parameter_from_dict)
->>>>>>> 37a35028
 
 
 def test_mixed_parameter():
@@ -940,12 +908,7 @@
     mixed_parameter_copy.distribution_parameters = [1]
     assert mixed_parameter_copy.distribution_parameters == (1,)
 
-<<<<<<< HEAD
     print(mixed_parameter_from_dict)
-=======
-    with does_not_raise() as dnr:
-        print(mixed_parameter_from_dict)
->>>>>>> 37a35028
 
 
 def test_dependent_parameter():
@@ -967,8 +930,7 @@
     dependent_parameter_copy.operation = "10+Parameter_1"
     assert dependent_parameter_copy.operation == "10+Parameter_1"
 
-    with does_not_raise() as dnr:
-        print(dependent_parameter_from_dict)
+    print(dependent_parameter_from_dict)
 
 
 # endregion
@@ -1104,12 +1066,7 @@
     assert constraint_criterion_copy.limit_expression_value == 10
     assert constraint_criterion_copy.limit_expression_value_type == CriterionValueType.SCALAR
 
-<<<<<<< HEAD
     print(constraint_criterion_from_dict)
-=======
-    with does_not_raise() as dnr:
-        print(constraint_criterion_from_dict)
->>>>>>> 37a35028
 
 
 def test_limit_state_criterion():
@@ -1137,12 +1094,7 @@
     assert limit_state_criterion_copy.limit_expression_value == 10
     assert limit_state_criterion_copy.limit_expression_value_type == CriterionValueType.SCALAR
 
-<<<<<<< HEAD
     print(limit_state_criterion_from_dict)
-=======
-    with does_not_raise() as dnr:
-        print(limit_state_criterion_from_dict)
->>>>>>> 37a35028
 
 
 def test_objective_criterion():
@@ -1158,12 +1110,7 @@
     objective_criterion_copy = copy.deepcopy(OBJECTIVE_CRITERION)
     assert OBJECTIVE_CRITERION == objective_criterion_copy
 
-<<<<<<< HEAD
     print(objective_criterion_from_dict)
-=======
-    with does_not_raise() as dnr:
-        print(objective_criterion_from_dict)
->>>>>>> 37a35028
 
 
 def test_variable_criterion():
@@ -1179,8 +1126,7 @@
     variable_criterion_copy = copy.deepcopy(VARIABLE_CRITERION)
     assert VARIABLE_CRITERION == variable_criterion_copy
 
-    with does_not_raise() as dnr:
-        print(variable_criterion_from_dict)
+    print(variable_criterion_from_dict)
 
 
 # endregion
@@ -1238,13 +1184,7 @@
     with pytest.raises(TypeError):
         response.reference_value = (1, 2, 3)
 
-<<<<<<< HEAD
     print(response)
-=======
-    with does_not_raise() as dnr:
-        print(response)
-
->>>>>>> 37a35028
 
 
 # endregion
@@ -1286,12 +1226,7 @@
     for parameter in design.parameters:
         assert isinstance(parameter, DesignVariable)
 
-<<<<<<< HEAD
     print(design)
-=======
-    with does_not_raise() as dnr:
-        print(design)
->>>>>>> 37a35028
 
 
 def test_clear_parameters(design: Design):
