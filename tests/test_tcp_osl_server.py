from contextlib import nullcontext as does_not_raise
import os
from pathlib import Path
import socket
import time

import pytest

from ansys.optislang.core import OslServerProcess, examples
from ansys.optislang.core.project_parametric import Design, ParameterManager
import ansys.optislang.core.tcp_osl_server as tos

_host = socket.gethostbyname(socket.gethostname())
_port = 5310


_msg = '{ "What": "SYSTEMS_STATUS_INFO" }'
parametric_project = examples.get_files("calculator_with_params")[1]

pytestmark = pytest.mark.local_osl


@pytest.fixture(scope="function", autouse=True)
def osl_server_process():
    time.sleep(2)
    # Will be executed before each test
    osl_server_process = OslServerProcess(shutdown_on_finished=False)
    osl_server_process.start()
    time.sleep(5)
    return osl_server_process


@pytest.fixture(scope="function", autouse=False)
def tcp_client() -> tos.TcpClient:
    """Create TcpClient.

    Returns
    -------
    TcpOslServer:
        Class which provides access to optiSLang server using plain TCP/IP communication protocol.
    """
    return tos.TcpClient()


@pytest.fixture(scope="function", autouse=False)
def tcp_osl_server() -> tos.TcpOslServer:
    """Create TcpOslServer.

    Parameters
    ----------
    Tuple (host: str, port: int)
        host: A string representation of an IPv4/v6 address or domain name of running optiSLang
            server.
        port: A numeric port number of running optiSLang server.

    Returns
    -------
    TcpOslServer:
        Class which provides access to optiSLang server using plain TCP/IP communication protocol.
    """
    tcp_osl_server = tos.TcpOslServer(host=_host, port=_port)
    tcp_osl_server.set_timeout(timeout=10)
    return tcp_osl_server


# TcpClient
def test_connect_and_disconnect(osl_server_process: OslServerProcess, tcp_client: tos.TcpClient):
    "Test ``connect``."
    with does_not_raise() as dnr:
        tcp_client.connect(host=_host, port=_port)
        tcp_client.disconnect()
        osl_server_process.terminate()
    assert dnr is None


def test_send_msg(osl_server_process: OslServerProcess, tcp_client: tos.TcpClient):
    "Test ``send_msg`"
    with does_not_raise() as dnr:
        tcp_client.connect(host=_host, port=_port)
        tcp_client.send_msg(_msg)
        tcp_client.disconnect()
        osl_server_process.terminate()
    assert dnr is None


@pytest.mark.parametrize("path_type", [str, Path])
def test_send_file(
    osl_server_process: OslServerProcess,
    tcp_client: tos.TcpClient,
    tmp_path: Path,
    path_type,
):
    "Test ``send_file``"
    file_path = tmp_path / "testfile.txt"
    if path_type == str:
        file_path = str(file_path)
    elif path_type != Path:
        assert False

    with open(file_path, "w") as testfile:
        testfile.write(_msg)
    with does_not_raise() as dnr:
        tcp_client.connect(host=_host, port=_port)
        tcp_client.send_file(file_path)
        tcp_client.disconnect()
        osl_server_process.terminate()
    assert dnr is None


def test_receive_msg(osl_server_process: OslServerProcess, tcp_client: tos.TcpClient):
    "Test ``receive_msg``."
    tcp_client.connect(host=_host, port=_port)
    tcp_client.send_msg(_msg)
    msg = tcp_client.receive_msg()
    tcp_client.disconnect()
    osl_server_process.terminate()
    assert isinstance(msg, str)


@pytest.mark.parametrize("path_type", [str, Path])
def test_receive_file(
    osl_server_process: OslServerProcess,
    tcp_client: tos.TcpClient,
    tmp_path: Path,
    path_type,
):
    "Test ``receive_file`"
    file_path = tmp_path / "testfile.txt"
    received_path = tmp_path / "received.txt"
    if path_type == str:
        file_path = str(file_path)
        received_path = str(received_path)
    elif path_type != Path:
        assert False

    with open(file_path, "w") as testfile:
        testfile.write(_msg)
    tcp_client.connect(host=_host, port=_port)
    tcp_client.send_file(file_path)
    with does_not_raise() as dnr:
        tcp_client.receive_file(received_path)
    assert os.path.isfile(received_path)
    tcp_client.disconnect()
    osl_server_process.terminate()
    assert dnr is None


# TcpOslServer
def test_get_server_info(tcp_osl_server: tos.TcpOslServer):
    """Test ``_get_server_info``."""
    server_info = tcp_osl_server._get_server_info()
    tcp_osl_server.shutdown()
    assert isinstance(server_info, dict)
    assert bool(server_info)


def test_get_basic_project_info(tcp_osl_server: tos.TcpOslServer):
    """Test ``_get_basic_project_info``."""
    basic_project_info = tcp_osl_server._get_basic_project_info()
    tcp_osl_server.shutdown()
    assert isinstance(basic_project_info, dict)
    assert bool(basic_project_info)


def test_get_osl_version_string(osl_server_process, tcp_osl_server):
    """Test ``get_osl_version_string``."""
    version = tcp_osl_server.get_osl_version_string()
    tcp_osl_server.shutdown()
    assert isinstance(version, str)
    assert bool(version)


def test_get_osl_version(tcp_osl_server):
    """Test ``get_osl_version``."""
    major_version, minor_version, maintenance_version, revision = tcp_osl_server.get_osl_version()
    tcp_osl_server.shutdown()
    assert isinstance(major_version, int)
    assert isinstance(minor_version, int)
    assert isinstance(maintenance_version, int) or maintenance_version == None
    assert isinstance(revision, int) or revision == None


def test_get_project_description(osl_server_process, tcp_osl_server):
    """Test ``get_project_description``."""
    project_description = tcp_osl_server.get_project_description()
    tcp_osl_server.shutdown()
    assert isinstance(project_description, str)
    assert not bool(project_description)


def test_get_project_location(tcp_osl_server: tos.TcpOslServer):
    """Test ``get_project_location``."""
    project_location = tcp_osl_server.get_project_location()
    tcp_osl_server.shutdown()
    assert isinstance(project_location, Path)
    assert bool(project_location)


def test_get_project_name(tcp_osl_server: tos.TcpOslServer):
    """Test ``get_project_name``."""
    project_name = tcp_osl_server.get_project_name()
    tcp_osl_server.shutdown()
    assert isinstance(project_name, str)
    assert bool(project_name)


def test_get_project_status(tcp_osl_server: tos.TcpOslServer):
    """Test ``get_get_project_status``."""
    project_status = tcp_osl_server.get_project_status()
    tcp_osl_server.shutdown()
    assert isinstance(project_status, str)
    assert bool(project_status)


def test_get_working_dir(tcp_osl_server: tos.TcpOslServer):
    """Test ``get_working_dir``."""
    working_dir = tcp_osl_server.get_working_dir()
    tcp_osl_server.shutdown()
    assert isinstance(working_dir, Path)
    assert bool(working_dir)


# not implemented
def test_new(tcp_osl_server: tos.TcpOslServer):
    """Test ``new``."""
    with pytest.raises(NotImplementedError):
        tcp_osl_server.new()
    tcp_osl_server.shutdown()


# not implemented
def test_open(tcp_osl_server: tos.TcpOslServer):
    """Test ``open``."""
    with pytest.raises(NotImplementedError):
        tcp_osl_server.open("string", False, False, False)
    tcp_osl_server.shutdown()


def test_reset(tcp_osl_server: tos.TcpOslServer):
    """Test ``reset``."""
    with does_not_raise() as dnr:
        tcp_osl_server.reset()
    tcp_osl_server.shutdown()
    assert dnr is None


@pytest.mark.parametrize("path_type", [str, Path])
def test_run_python_file(tcp_osl_server: tos.TcpOslServer, tmp_path: Path, path_type):
    """Test ``run_python_file``."""
    cmd = """
a = 5
b = 10
result = a + b
print(result)
"""
    cmd_path = tmp_path / "commands.txt"
    if path_type == str:
        cmd_path = str(cmd_path)
    elif path_type != Path:
        assert False

    with open(cmd_path, "w") as f:
        f.write(cmd)
    run_file = tcp_osl_server.run_python_file(file_path=cmd_path)
    tcp_osl_server.shutdown()
    assert isinstance(run_file, tuple)


def test_run_python_script(tcp_osl_server: tos.TcpOslServer):
    """Test ``run_python_script``."""
    cmd = """
a = 5
b = 10
result = a + b
print(result)
"""
    run_script = tcp_osl_server.run_python_script(script=cmd)
    tcp_osl_server.shutdown()
    assert isinstance(run_script, tuple)


# not implemented
def test_save(tcp_osl_server: tos.TcpOslServer):
    """Test ``save``."""
    with pytest.raises(NotImplementedError):
        tcp_osl_server.save()
    tcp_osl_server.shutdown()


# not implemented
def test_save_as(tcp_osl_server: tos.TcpOslServer):
    """Test ``save_as``."""
    with pytest.raises(NotImplementedError):
        tcp_osl_server.save_as("string", False, False, False)
    tcp_osl_server.shutdown()


def test_save_copy(tmp_path: Path, tcp_osl_server: tos.TcpOslServer):
    """Test ``save_copy``."""
    copy_path = tmp_path / "test_save_copy.opf"
    tcp_osl_server.save_copy(copy_path)
    tcp_osl_server.shutdown()
    assert os.path.isfile(copy_path)


def test_start(tcp_osl_server: tos.TcpOslServer):
    """Test ``start``."""
    with does_not_raise() as dnr:
        tcp_osl_server.start()
    tcp_osl_server.shutdown()
    assert dnr is None


def test_stop(tcp_osl_server: tos.TcpOslServer):
    """Test ``stop``."""
    with does_not_raise() as dnr:
        tcp_osl_server.stop()
    tcp_osl_server.shutdown()
    assert dnr is None


# def test_stop_gently(tcp_osl_server: tos.TcpOslServer):
#     """Test ``stop_gently``."""
#     with does_not_raise() as dnr:
#         tcp_osl_server.stop_gently()
#     tcp_osl_server.shutdown()
#     assert dnr is None


def test_shutdown(tcp_osl_server: tos.TcpOslServer):
    """Test ``shutdown``."""
    with does_not_raise() as dnr:
<<<<<<< HEAD
        server.shutdown()
    assert dnr is None


# #######################################################################
# TODO: TEST properly with implemented `open` method or remake all tests
#       so that OslServer opens parametric_project.
# #######################################################################


def test_get_nodes_dict(tcp_osl_server):
    "Test ``get_nodes_dict``."
    node_dict = tcp_osl_server.get_nodes_dict()
    assert isinstance(node_dict, dict)
    # assert node_dict[0]['name'] == 'Calculator'
    tcp_osl_server.shutdown()


def test_get_parameter_manager(tcp_osl_server):
    "Test ``get_parameter_manager``."
    par_manager = tcp_osl_server.get_parameter_manager()
    assert isinstance(par_manager, ParameterManager)
    tcp_osl_server.shutdown()


def test_get_parameters_list(tcp_osl_server):
    "Test ``get_parameters_list``."
    params = tcp_osl_server.get_parameters_list()
    assert isinstance(params, list)
    # assert len(params) > 0
    # assert set(['a', 'b']) == set(params)
    tcp_osl_server.shutdown()


def test_create_design(tcp_osl_server):
    "Test ``create_design``."
    inputs = {"a": 5, "b": 10}
    design = tcp_osl_server.create_design(inputs)
    tcp_osl_server.shutdown()

    assert isinstance(design, Design)
    assert isinstance(design.parameters["a"], (int, float))
    design.set_parameter("a", 10)
    assert design.parameters["a"] == 10
    design.set_parameters({"b": 20, "c": 30})
    assert design.parameters["c"] == 30
    direct_design = Design(inputs={"a": 5, "b": 10})
    assert isinstance(direct_design, Design)
    assert isinstance(direct_design.parameters["b"], (int, float))


def test_evaluate_design(tcp_osl_server):
    "Test ``evaluate_design``."
    design = Design(inputs={"a": 5, "b": 10})
    assert design.status == "IDLE"
    assert design.id == "NOT ASSIGNED"
    result = tcp_osl_server.evaluate_design(design)
    tcp_osl_server.shutdown()

    assert isinstance(result, tuple)
    assert isinstance(result[0], dict)
    assert isinstance(result[1], dict)
    # assert design.status == 'SUCCEEDED'
    assert isinstance(design.responses, dict)
    # assert design.responses['c'] == 15
    assert isinstance(design.criteria, dict)


def test_evaluate_multiple_designs(tcp_osl_server):
    designs = [
        Design(inputs={"a": 1, "b": 2}),
        Design(inputs={"a": 3, "b": 4}),
        Design(inputs={"a": 5, "b": 6}),
        Design(inputs={"e": 7, "f": 8}),
    ]
    results = tcp_osl_server.evaluate_multiple_designs(designs)
    tcp_osl_server.shutdown()

    for result in results:
        assert isinstance(result, tuple)
        assert isinstance(result[0], dict)
        assert isinstance(result[1], dict)
        # assert 'b' in result[0]
        # assert 'c' in result[1]


def test_validate_design():
    tcp_osl_server = tos.TcpOslServer(host=_host, port=_port, project_path=parametric_project)
    designs = [
        Design(inputs={"a": 1, "b": 2}),
        Design(inputs={"e": 3, "f": 4}),
        Design(inputs={"a": 5, "g": 6}),
    ]
    for design in designs:
        result = tcp_osl_server.validate_design(design)
        print(result)
        assert isinstance(result[0], str)
        assert isinstance(result[1], bool)
        assert isinstance(result[2], list)

    tcp_osl_server.shutdown()
=======
        tcp_osl_server.shutdown()
    assert dnr is None
>>>>>>> b52bb257
<|MERGE_RESOLUTION|>--- conflicted
+++ resolved
@@ -330,8 +330,7 @@
 def test_shutdown(tcp_osl_server: tos.TcpOslServer):
     """Test ``shutdown``."""
     with does_not_raise() as dnr:
-<<<<<<< HEAD
-        server.shutdown()
+        tcp_osl_server.shutdown()
     assert dnr is None
 
 
@@ -431,8 +430,4 @@
         assert isinstance(result[1], bool)
         assert isinstance(result[2], list)
 
-    tcp_osl_server.shutdown()
-=======
-        tcp_osl_server.shutdown()
-    assert dnr is None
->>>>>>> b52bb257
+    tcp_osl_server.shutdown()