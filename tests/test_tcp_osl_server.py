from contextlib import closing
import logging
import os
from pathlib import Path
import socket
import tempfile
import time
import uuid

import pytest

from ansys.optislang.core import OslServerProcess, errors
import ansys.optislang.core.tcp_osl_server as tos

_host = socket.gethostbyname(socket.gethostname())


def find_free_port():
    with closing(socket.socket(socket.AF_INET, socket.SOCK_STREAM)) as s:
        s.bind(("", 0))
        s.setsockopt(socket.SOL_SOCKET, socket.SO_REUSEADDR, 1)
        return s.getsockname()[1]


_msg = '{ "What": "SYSTEMS_STATUS_INFO" }'

pytestmark = pytest.mark.local_osl


def create_osl_server_process(shutdown_on_finished=False, project_path=None) -> OslServerProcess:
    port = find_free_port()
    with tempfile.TemporaryDirectory() as temp_dir:
        server_info_file = Path(temp_dir) / "osl_server_info.ini"
        osl_server_process = OslServerProcess(
            shutdown_on_finished=shutdown_on_finished,
            project_path=project_path,
            port_range=(port, port),
            server_info=server_info_file,
        )
        osl_server_process.start()

        start_timeout = 60
        start = time.time()
        while not os.path.exists(server_info_file):
            time.sleep(0.1)
            if time.time() - start > start_timeout:
                break

        if os.path.exists(server_info_file):
            return osl_server_process
        osl_server_process.terminate()
        raise TimeoutError("optiSLang Process start timed out after {}s".format(start_timeout))


@pytest.fixture(scope="function", autouse=False)
def osl_server_process():
    # Will be executed before each test
    return create_osl_server_process(shutdown_on_finished=False)


@pytest.fixture(scope="function", autouse=False)
def tcp_listener():
    return tos.TcpOslListener(
        port_range=(49152, 65535),
        timeout=30,
        name="GeneralListener",
        host="127.0.0.1",
        uid=str(uuid.uuid4()),
        logger=logging.getLogger(__name__),
    )


@pytest.fixture(scope="function", autouse=False)
def tcp_client() -> tos.TcpClient:
    """Create TcpClient.

    Returns
    -------
    TcpOslServer:
        Class which provides access to optiSLang server using plain TCP/IP communication protocol.
    """
    return tos.TcpClient()


def create_tcp_osl_server(osl_server_process: OslServerProcess) -> tos.TcpOslServer:
    """Create TcpOslServer.

    Parameters
    ----------
    Tuple (host: str, port: int)
        host: A string representation of an IPv4/v6 address or domain name of running optiSLang
            server.
        port: A numeric port number of running optiSLang server.

    Returns
    -------
    TcpOslServer:
        Class which provides access to optiSLang server using plain TCP/IP communication protocol.
    """
    tcp_osl_server = tos.TcpOslServer(host=_host, port=osl_server_process.port_range[0])
    tcp_osl_server.timeout = 10
    return tcp_osl_server


# region FunctionsAttributeRegister
def test_functions_attribute_register():
    functions_attribute_register = tos.FunctionsAttributeRegister(
        1, lambda value: isinstance(value, (int, float))
    )
    assert functions_attribute_register.default_value == 1
    functions_attribute_register.default_value = 10
    assert functions_attribute_register.default_value == 10

    with pytest.raises(ValueError):
        functions_attribute_register.register("invalid", "string")

    functions_attribute_register.register("test1", 20)
    functions_attribute_register.register("test2", 30)
    assert functions_attribute_register.get_value("test1") == 20
    assert functions_attribute_register.get_value("dont_exist") == 10

    functions_attribute_register.unregister("test1")
    assert functions_attribute_register.get_value("test1") == 10
    assert functions_attribute_register.is_registered("test2")
    assert not functions_attribute_register.is_registered("test1")
    functions_attribute_register.unregister_all()
    assert not functions_attribute_register.is_registered("test2")


# endregion


# TcpClient
def test_client_properties(osl_server_process: OslServerProcess, tcp_client: tos.TcpClient):
    "Test ``local_address`` and ``remote_address``."
    tcp_client.connect(host=_host, port=osl_server_process.port_range[0])
    ra = tcp_client.remote_address
    assert isinstance(ra, tuple)
    assert isinstance(ra[0], str)
    assert isinstance(ra[1], int)
    la = tcp_client.local_address
    assert isinstance(la, tuple)
    assert isinstance(la[0], str)
    assert isinstance(la[1], int)
    tcp_client.disconnect()
    osl_server_process.terminate()


def test_connect_and_disconnect(osl_server_process: OslServerProcess, tcp_client: tos.TcpClient):
    "Test ``connect``."
    tcp_client.connect(host=_host, port=osl_server_process.port_range[0])
    tcp_client.disconnect()
    osl_server_process.terminate()


def test_tcpclient_properties(osl_server_process: OslServerProcess, tcp_client: tos.TcpClient):
    "Test clients properties."
    tcp_client.connect(host=_host, port=osl_server_process.port_range[0])
    remote_address = tcp_client.remote_address
    assert isinstance(remote_address, tuple)
    assert isinstance(remote_address[0], str)
    assert isinstance(remote_address[1], int)
    local_address = tcp_client.local_address
    assert isinstance(local_address, tuple)
    assert isinstance(local_address[0], str)
    assert isinstance(local_address[1], int)
    tcp_client.disconnect()
    osl_server_process.terminate()


def test_send_msg(osl_server_process: OslServerProcess, tcp_client: tos.TcpClient):
    "Test ``send_msg`"
    tcp_client.connect(host=_host, port=osl_server_process.port_range[0])
    tcp_client.send_msg(_msg)
    tcp_client.disconnect()
    osl_server_process.terminate()


@pytest.mark.parametrize("path_type", [str, Path])
def test_send_file(
    osl_server_process: OslServerProcess,
    tcp_client: tos.TcpClient,
    tmp_path: Path,
    path_type,
):
    "Test ``send_file``"
    file_path = path_type(tmp_path / "testfile.txt")

    with open(file_path, "w") as testfile:
        testfile.write(_msg)
    tcp_client.connect(host=_host, port=osl_server_process.port_range[0])
    tcp_client.send_file(file_path)
    tcp_client.disconnect()
    osl_server_process.terminate()


def test_receive_msg(osl_server_process: OslServerProcess, tcp_client: tos.TcpClient):
    "Test ``receive_msg``."
    tcp_client.connect(host=_host, port=osl_server_process.port_range[0])
    tcp_client.send_msg(_msg)
    msg = tcp_client.receive_msg()
    tcp_client.disconnect()
    osl_server_process.terminate()
    assert isinstance(msg, str)


@pytest.mark.parametrize("path_type", [str, Path])
def test_receive_file(
    osl_server_process: OslServerProcess,
    tcp_client: tos.TcpClient,
    tmp_path: Path,
    path_type,
):
    "Test ``receive_file`"
    file_path = path_type(tmp_path / "testfile.txt")
    received_path = path_type(tmp_path / "received.txt")

    with open(file_path, "w") as testfile:
        testfile.write(_msg)
    tcp_client.connect(host=_host, port=osl_server_process.port_range[0])
    tcp_client.send_file(file_path)
    tcp_client.receive_file(received_path)
    assert os.path.isfile(received_path)
    tcp_client.disconnect()
    osl_server_process.terminate()


# TcpListener
def test_is_initialized(osl_server_process: OslServerProcess, tcp_listener: tos.TcpOslListener):
    """Test `is_initialized`."""
    assert tcp_listener.is_initialized()
    tcp_listener.dispose()
    osl_server_process.terminate()


def test_listener_properties(
    osl_server_process: OslServerProcess, tcp_listener: tos.TcpOslListener
):
    """Test `name`, `uid`, `timeout`, `host`, `port`, `refresh_listener..`."""
    assert isinstance(tcp_listener.uid, str)
    new_uid = str(uuid.uuid4())
    tcp_listener.uid = new_uid
    assert tcp_listener.uid == new_uid
    name = tcp_listener.name
    assert isinstance(name, str)
    assert name == "GeneralListener"
    timeout = tcp_listener.timeout
    assert isinstance(timeout, (float, int))
    assert timeout == 30
    tcp_listener.timeout = 15
    new_timeout = tcp_listener.timeout
    assert isinstance(new_timeout, (float, int))
    assert new_timeout == 15
    assert isinstance(tcp_listener.host, str)
    assert isinstance(tcp_listener.port, int)
    refresh = tcp_listener.refresh_listener_registration
    assert isinstance(refresh, bool)
    assert refresh == False
    tcp_listener.refresh_listener_registration = True
    new_refresh = tcp_listener.refresh_listener_registration
    assert isinstance(new_refresh, bool)
    assert new_refresh == True
    tcp_listener.dispose()
    osl_server_process.terminate()


def test_add_clear_callback(osl_server_process: OslServerProcess, tcp_listener: tos.TcpOslListener):
    """Test add and clear callback."""
    tcp_listener.add_callback(print, "print-this")
    tcp_listener.clear_callbacks()
    tcp_listener.dispose()
    osl_server_process.terminate()


def test_start_stop_listening(
    osl_server_process: OslServerProcess, tcp_listener: tos.TcpOslListener
):
    """Test add and clear callback."""
    tcp_listener.start_listening()
    assert tcp_listener.is_listening()
    tcp_listener.stop_listening()
    assert not tcp_listener.is_listening()
    tcp_listener.dispose()
    osl_server_process.terminate()


# TcpOslServer

# def test_close(osl_server_process: OslServerProcess):
#     tcp_osl_server = create_tcp_osl_server(osl_server_process)
#     with does_not_raise() as dnr:
#         tcp_osl_server.close()
#         tcp_osl_server.new()
#         tcp_osl_server.dispose()
#     assert dnr is None


def test_osl_version_properties(osl_server_process: OslServerProcess):
    """Test ``osl_version`` and ``osl_version_string``."""
    tcp_osl_server = create_tcp_osl_server(osl_server_process)
    osl_version = tcp_osl_server.osl_version
    assert len(osl_version) == 4
    assert isinstance(osl_version[0], int)
    assert isinstance(osl_version[1], int)
    assert isinstance(osl_version[2], int)
    assert isinstance(osl_version[3], int)

    osl_version_string = tcp_osl_server.osl_version_string
    assert isinstance(osl_version_string, str)
    tcp_osl_server.shutdown()
    tcp_osl_server.dispose()


def test_max_request_attempts_register(osl_server_process: OslServerProcess):
    """Test `max_request_attempts_register`."""
    tcp_osl_server = create_tcp_osl_server(osl_server_process)
    max_request_attempts_register = tcp_osl_server.max_request_attempts_register
    assert max_request_attempts_register.default_value == 2

    with pytest.raises(ValueError):
        max_request_attempts_register.register("invalid_value", "s")

    with pytest.raises(ValueError):
        max_request_attempts_register.register("invalid_value", -1)

    with pytest.raises(ValueError):
        max_request_attempts_register.register("invalid_value", True)

    with pytest.raises(ValueError):
        max_request_attempts_register.register("invalid_value", (1, 0))

    max_request_attempts_register.register("valid_value1", 4)
    max_request_attempts_register.register(tcp_osl_server.__class__.add_criterion, 3)
    assert max_request_attempts_register.is_registered("valid_value1")
    assert max_request_attempts_register.is_registered(tcp_osl_server.__class__.add_criterion)
    assert max_request_attempts_register.is_registered("add_criterion")
    assert max_request_attempts_register.get_value("valid_value1") == 4
    assert max_request_attempts_register.get_value("add_criterion") == 3
    assert max_request_attempts_register.get_value(tcp_osl_server.__class__.add_criterion) == 3

    # overwrite
    max_request_attempts_register.get_value("evaluate_design") == 1
    max_request_attempts_register.register("evaluate_design", 3)
    assert max_request_attempts_register.get_value("evaluate_design") == 3

    max_request_attempts_register.unregister("valid_value1")
    assert (
        max_request_attempts_register.get_value("valid_value1")
        == max_request_attempts_register.default_value
    )
    assert not max_request_attempts_register.is_registered("valid_value1")

    max_request_attempts_register.unregister_all()
    assert not max_request_attempts_register.is_registered("valid_value2")

    tcp_osl_server.shutdown()
    tcp_osl_server.dispose()


def test_timeouts_register(osl_server_process: OslServerProcess):
    """Test `timeouts_register`."""
    tcp_osl_server = create_tcp_osl_server(osl_server_process)
    timeouts_register = tcp_osl_server.timeouts_register
    # note: method `create_tcp_osl_server` modifies timeout, default is `30` otherwise
    assert timeouts_register.default_value == 10

    with pytest.raises(ValueError):
        timeouts_register.register("invalid_value", "s")

    with pytest.raises(ValueError):
        timeouts_register.register("invalid_value", -1)

    with pytest.raises(ValueError):
        timeouts_register.register("invalid_value", True)

    with pytest.raises(ValueError):
        timeouts_register.register("invalid_value", (1, 0))

    timeouts_register.register("valid_value1", 8.0)
    timeouts_register.register("valid_value2", None)
    timeouts_register.register(tcp_osl_server.__class__.add_criterion, 15)
    assert timeouts_register.is_registered("valid_value1")
    assert timeouts_register.is_registered("valid_value2")
    assert timeouts_register.is_registered(tcp_osl_server.__class__.add_criterion)
    assert timeouts_register.is_registered("add_criterion")
    assert timeouts_register.get_value("valid_value1") == 8
    assert timeouts_register.get_value("valid_value2") is None
    assert timeouts_register.get_value("add_criterion") == 15
    assert timeouts_register.get_value(tcp_osl_server.__class__.add_criterion) == 15

    # overwrite
    timeouts_register.get_value("evaluate_design") is None
    timeouts_register.register("evaluate_design", 1000)
    assert timeouts_register.get_value("evaluate_design") == 1000

    timeouts_register.unregister("valid_value1")
    assert timeouts_register.get_value("valid_value1") == timeouts_register.default_value
    assert not timeouts_register.is_registered("valid_value1")

    timeouts_register.unregister_all()
    assert not timeouts_register.is_registered("valid_value2")

    tcp_osl_server.shutdown()
    tcp_osl_server.dispose()


def test_evaluate_design(tmp_path: Path, tmp_example_project):
    "Test ``evaluate_design``."
    osl_server_process = create_osl_server_process(
        shutdown_on_finished=False, project_path=tmp_example_project("calculator_with_params")
    )
    tcp_osl_server = create_tcp_osl_server(osl_server_process)
    tcp_osl_server.save_copy(file_path=tmp_path / "test_evaluate_design.opf")
    tcp_osl_server.reset()
    result = tcp_osl_server.evaluate_design({"a": 5, "b": 10})
    tcp_osl_server.shutdown()
    tcp_osl_server.dispose()
    assert isinstance(result, list)
    assert isinstance(result[0], dict)


@pytest.mark.parametrize(
    "uid, expected",
    [
        ("3577cb69-15b9-4ad1-a53c-ac8af8aaea82", dict),
        ("3577cb69-15b9-4ad1-a53c-ac8af8aaea83", errors.OslCommandError),
    ],
)
def test_get_actor_info(uid, expected, tmp_example_project):
    """Test ``get_actor_info``."""
    osl_server_process = create_osl_server_process(
        shutdown_on_finished=False, project_path=tmp_example_project("calculator_with_params")
    )
    tcp_osl_server = create_tcp_osl_server(osl_server_process)
    if expected == errors.OslCommandError:
        with pytest.raises(expected):
            info = tcp_osl_server.get_actor_info(uid)
    else:
        info = tcp_osl_server.get_actor_info(uid)
        assert isinstance(info, expected)
    tcp_osl_server.shutdown()
    tcp_osl_server.dispose()


@pytest.mark.parametrize(
    "uid, expected",
    [
        ("3577cb69-15b9-4ad1-a53c-ac8af8aaea82", dict),
        ("3577cb69-15b9-4ad1-a53c-ac8af8aaea83", errors.OslCommandError),
    ],
)
def test_get_actor_properties(uid, expected, tmp_example_project):
    """Test ``get_actor_properties``."""
    osl_server_process = create_osl_server_process(
        shutdown_on_finished=False, project_path=tmp_example_project("calculator_with_params")
    )
    tcp_osl_server = create_tcp_osl_server(osl_server_process)
    if expected == errors.OslCommandError:
        with pytest.raises(expected):
            properties = tcp_osl_server.get_actor_properties(uid)
    else:
        properties = tcp_osl_server.get_actor_properties(uid)
        assert isinstance(properties, expected)
    tcp_osl_server.shutdown()
    tcp_osl_server.dispose()


@pytest.mark.parametrize(
    "uid, expected",
    [
        ("3577cb69-15b9-4ad1-a53c-ac8af8aaea82", dict),
        ("3577cb69-15b9-4ad1-a53c-ac8af8aaea83", errors.OslCommandError),
    ],
)
def test_get_actor_states(uid, expected, tmp_example_project):
    """Test ``get_actor_states``."""
    osl_server_process = create_osl_server_process(
        shutdown_on_finished=False, project_path=tmp_example_project("calculator_with_params")
    )
    tcp_osl_server = create_tcp_osl_server(osl_server_process)
    if expected == errors.OslCommandError:
        with pytest.raises(expected):
            states = tcp_osl_server.get_actor_states(uid)
    else:
        states = tcp_osl_server.get_actor_states(uid)
        print(states)
        assert isinstance(states, expected)
    tcp_osl_server.shutdown()
    tcp_osl_server.dispose()


@pytest.mark.parametrize(
    "uid, expected",
    [
        ("3577cb69-15b9-4ad1-a53c-ac8af8aaea82", dict),
        ("3577cb69-15b9-4ad1-a53c-ac8af8aaea83", errors.OslCommandError),
    ],
)
def test_get_actor_status_info(uid, expected, tmp_example_project):
    """Test ``get_actor_status_info``."""
    osl_server_process = create_osl_server_process(
        shutdown_on_finished=False, project_path=tmp_example_project("calculator_with_params")
    )
    tcp_osl_server = create_tcp_osl_server(osl_server_process)
    if expected == errors.OslCommandError:
        with pytest.raises(expected):
            status_info = tcp_osl_server.get_actor_status_info(uid, "0")
    else:
        status_info = tcp_osl_server.get_actor_status_info(uid, "0")
        assert isinstance(status_info, expected)
    tcp_osl_server.shutdown()
    tcp_osl_server.dispose()


@pytest.mark.parametrize(
    "uid, feature_name, expected",
    [
        ("3577cb69-15b9-4ad1-a53c-ac8af8aaea82", "can_finalize", bool),
        ("3577cb69-15b9-4ad1-a53c-ac8af8aaea82", "invalid_input", errors.OslCommandError),
        ("3577cb69-15b9-4ad1-a53c-ac8af8aaea83", "can_finalize", errors.OslCommandError),
    ],
)
def test_get_actor_supports(uid, feature_name, expected, tmp_example_project):
    """Test ``get_actor_status_info``."""
    osl_server_process = create_osl_server_process(
        shutdown_on_finished=False, project_path=tmp_example_project("calculator_with_params")
    )
    tcp_osl_server = create_tcp_osl_server(osl_server_process)
    if expected == errors.OslCommandError:
        with pytest.raises(expected):
            status_info = tcp_osl_server.get_actor_supports(uid, feature_name)
    else:
        status_info = tcp_osl_server.get_actor_supports(uid, feature_name)
        assert isinstance(status_info, expected)
    tcp_osl_server.shutdown()
    tcp_osl_server.dispose()


def test_get_full_project_status_info(osl_server_process: OslServerProcess):
    """Test ``get_full_project_status_info``."""
    tcp_osl_server = create_tcp_osl_server(osl_server_process)
    status_info = tcp_osl_server.get_full_project_status_info()
    tcp_osl_server.shutdown()
    tcp_osl_server.dispose()
    assert isinstance(status_info, dict)
    assert bool(status_info)


def test_get_full_project_tree(osl_server_process: OslServerProcess):
    """Test ``get_full_project_tree``."""
    tcp_osl_server = create_tcp_osl_server(osl_server_process)
    project_tree = tcp_osl_server.get_full_project_tree()
    tcp_osl_server.shutdown()
    tcp_osl_server.dispose()
    assert isinstance(project_tree, dict)
    assert bool(project_tree)


def test_get_full_project_tree_with_properties(osl_server_process: OslServerProcess):
    """Test `get_full_project_tree_with_properties`."""
    tcp_osl_server = create_tcp_osl_server(osl_server_process)
    project_tree = tcp_osl_server.get_full_project_tree_with_properties()
    assert isinstance(project_tree, dict)
    tcp_osl_server.shutdown()
    tcp_osl_server.dispose()


def test_get_hpc_licensing_forwarded_environment(tmp_example_project):
    """Test ``get_hpc_licensing_forwarded_environment``."""
    osl_server_process = create_osl_server_process(
        shutdown_on_finished=False, project_path=tmp_example_project("calculator_with_params")
    )
    tcp_osl_server = create_tcp_osl_server(osl_server_process)
    hpc_licensing = tcp_osl_server.get_hpc_licensing_forwarded_environment(
        "3577cb69-15b9-4ad1-a53c-ac8af8aaea82"
    )
    tcp_osl_server.shutdown()
    tcp_osl_server.dispose()
    assert isinstance(hpc_licensing, dict)


@pytest.mark.parametrize(
    "uid, hid, slot_name, expected",
    [
        ("3577cb69-15b9-4ad1-a53c-ac8af8aaea82", "0", "OVar", dict),
        ("3577cb69-15b9-4ad1-a53c-ac8af8aaea82", "invalid", "OVar", errors.OslCommandError),
        ("3577cb69-15b9-4ad1-a53c-ac8af8aaea82", "0", "invalid", errors.OslCommandError),
        ("3577cb69-15b9-4ad1-a53c-ac8af8aaea83", "0", "OVar", errors.OslCommandError),
    ],
)
def test_get_input_slot_value(uid, hid, slot_name, expected, tmp_example_project):
    """Test ``get_input_slot_value``."""
    osl_server_process = create_osl_server_process(
        shutdown_on_finished=False, project_path=tmp_example_project("calculator_with_params")
    )
    tcp_osl_server = create_tcp_osl_server(osl_server_process)
    if expected == errors.OslCommandError:
        with pytest.raises(expected):
            input_slot_value = tcp_osl_server.get_input_slot_value(uid, hid, slot_name)
    else:
        input_slot_value = tcp_osl_server.get_input_slot_value(uid, hid, slot_name)
        assert isinstance(input_slot_value, expected)
        assert bool(input_slot_value)
    tcp_osl_server.shutdown()
    tcp_osl_server.dispose()


@pytest.mark.parametrize(
    "uid, hid, slot_name, expected",
    [
        ("3577cb69-15b9-4ad1-a53c-ac8af8aaea82", "0", "var", dict),
        ("3577cb69-15b9-4ad1-a53c-ac8af8aaea82", "invalid", "var", errors.OslCommandError),
        ("3577cb69-15b9-4ad1-a53c-ac8af8aaea82", "0", "invalid", errors.OslCommandError),
        ("3577cb69-15b9-4ad1-a53c-ac8af8aaea83", "0", "var", errors.OslCommandError),
    ],
)
def test_get_output_slot_value(uid, hid, slot_name, expected, tmp_example_project):
    """Test ``get_output_slot_value``."""
    osl_server_process = create_osl_server_process(
        shutdown_on_finished=False, project_path=tmp_example_project("calculator_with_params")
    )
    tcp_osl_server = create_tcp_osl_server(osl_server_process)
    if expected == errors.OslCommandError:
        with pytest.raises(expected):
            output_slot_value = tcp_osl_server.get_output_slot_value(uid, hid, slot_name)
    else:
        output_slot_value = tcp_osl_server.get_output_slot_value(uid, hid, slot_name)
        assert isinstance(output_slot_value, expected)
        assert bool(output_slot_value)
    tcp_osl_server.shutdown()
    tcp_osl_server.dispose()


def test_get_project_tree_systems(osl_server_process: OslServerProcess):
    """Test `get_project_tree_systems`."""
    tcp_osl_server = create_tcp_osl_server(osl_server_process)
    project_tree_systems = tcp_osl_server.get_project_tree_systems()
    tcp_osl_server.shutdown()
    tcp_osl_server.dispose()
    assert isinstance(project_tree_systems, dict)
    assert bool(dict)


def test_get_project_tree_systems_with_properties(osl_server_process: OslServerProcess):
    """Test `get_project_tree_systems_with_properties`."""
    tcp_osl_server = create_tcp_osl_server(osl_server_process)
    project_tree_systems = tcp_osl_server.get_project_tree_systems_with_properties()
    assert isinstance(project_tree_systems, dict)
    tcp_osl_server.shutdown()
    tcp_osl_server.dispose()


def test_get_server_info(osl_server_process: OslServerProcess):
    """Test ``get_server_info``."""
    tcp_osl_server = create_tcp_osl_server(osl_server_process)
    server_info = tcp_osl_server.get_server_info()
    tcp_osl_server.shutdown()
    tcp_osl_server.dispose()
    assert isinstance(server_info, dict)
    assert bool(server_info)


def test_get_basic_project_info(osl_server_process: OslServerProcess):
    """Test ``get_basic_project_info``."""
    tcp_osl_server = create_tcp_osl_server(osl_server_process)
    basic_project_info = tcp_osl_server.get_basic_project_info()
    tcp_osl_server.shutdown()
    tcp_osl_server.dispose()
    assert isinstance(basic_project_info, dict)
    assert bool(basic_project_info)


def test_get_project_description(osl_server_process: OslServerProcess):
    """Test ``get_project_description``."""
    tcp_osl_server = create_tcp_osl_server(osl_server_process)
    project_description = tcp_osl_server.get_project_description()
    tcp_osl_server.shutdown()
    tcp_osl_server.dispose()
    assert isinstance(project_description, str)
    assert not bool(project_description)


def test_get_project_location(osl_server_process: OslServerProcess):
    """Test ``get_project_location``."""
    tcp_osl_server = create_tcp_osl_server(osl_server_process)
    project_location = tcp_osl_server.get_project_location()
    tcp_osl_server.shutdown()
    tcp_osl_server.dispose()
    assert isinstance(project_location, Path)
    assert bool(project_location)


def test_get_project_name(osl_server_process: OslServerProcess):
    """Test ``get_project_name``."""
    tcp_osl_server = create_tcp_osl_server(osl_server_process)
    project_name = tcp_osl_server.get_project_name()
    tcp_osl_server.shutdown()
    tcp_osl_server.dispose()
    assert isinstance(project_name, str)
    assert bool(project_name)


def test_get_project_status(osl_server_process: OslServerProcess):
    """Test ``get_get_project_status``."""
    tcp_osl_server = create_tcp_osl_server(osl_server_process)
    project_status = tcp_osl_server.get_project_status()
    tcp_osl_server.shutdown()
    tcp_osl_server.dispose()
    assert isinstance(project_status, str)
    assert bool(project_status)


def test_get_server_is_alive(osl_server_process: OslServerProcess):
    """Test ``get_server_is_alive``."""
    tcp_osl_server = create_tcp_osl_server(osl_server_process)
    is_alive = tcp_osl_server.get_server_is_alive()
    tcp_osl_server.shutdown()
    tcp_osl_server.dispose()
    assert isinstance(is_alive, bool)


def test_get_set_timeout(osl_server_process: OslServerProcess):
    """Test ``get_set_timeout``."""
    tcp_osl_server = create_tcp_osl_server(osl_server_process)
    timeout = tcp_osl_server.timeout
    assert isinstance(timeout, (int, float))
    assert timeout == 10
    tcp_osl_server.timeout = 15
    new_timeout = tcp_osl_server.timeout
    assert isinstance(new_timeout, (int, float))
    assert new_timeout == 15
    tcp_osl_server.shutdown()
    tcp_osl_server.dispose()


def test_get_systems_status_info(osl_server_process: OslServerProcess):
    """Test `get_project_tree_systems_with_properties`."""
    tcp_osl_server = create_tcp_osl_server(osl_server_process)
    systems_status_info = tcp_osl_server.get_systems_status_info()
    tcp_osl_server.shutdown()
    tcp_osl_server.dispose()
    assert isinstance(systems_status_info, dict)
    assert bool(dict)


def test_get_working_dir(osl_server_process: OslServerProcess):
    """Test ``get_working_dir``."""
    tcp_osl_server = create_tcp_osl_server(osl_server_process)
    working_dir = tcp_osl_server.get_working_dir()
    tcp_osl_server.shutdown()
    tcp_osl_server.dispose()
    assert isinstance(working_dir, Path)
    assert bool(working_dir)


def test_new(osl_server_process: OslServerProcess, tmp_path: Path):
    """Test ``new``."""
    tcp_osl_server = create_tcp_osl_server(osl_server_process)
    tcp_osl_server.new()
    assert tcp_osl_server.get_project_name() == "Unnamed project"
    tcp_osl_server.save_as(file_path=tmp_path / "newProject.opf")
    tcp_osl_server.shutdown()
    tcp_osl_server.dispose()


@pytest.mark.parametrize("path_type", [str, Path])
def test_open(osl_server_process: OslServerProcess, tmp_example_project, path_type):
    """Test ``open``."""
    tcp_osl_server = create_tcp_osl_server(osl_server_process)
    project = tmp_example_project("simple_calculator")
    assert project.is_file()
    if path_type == str:
        project = str(project)
    tcp_osl_server.open(project)
    assert tcp_osl_server.get_project_name() == "calculator"
    tcp_osl_server.shutdown()
    tcp_osl_server.dispose()


def test_reset(osl_server_process: OslServerProcess):
    """Test ``reset``."""
    tcp_osl_server = create_tcp_osl_server(osl_server_process)
    tcp_osl_server.reset()
    tcp_osl_server.shutdown()
    tcp_osl_server.dispose()


@pytest.mark.parametrize("path_type", [str, Path])
def test_run_python_file(
    osl_server_process: OslServerProcess,
    tmp_path: Path,
    path_type,
):
    """Test ``run_python_file``."""
    cmd = """
a = 5
b = 10
result = a + b
print(result)
"""
    cmd_path = path_type(tmp_path / "commands.txt")

    with open(cmd_path, "w") as f:
        f.write(cmd)
    tcp_osl_server = create_tcp_osl_server(osl_server_process)
    run_file = tcp_osl_server.run_python_file(file_path=cmd_path)
    tcp_osl_server.shutdown()
    tcp_osl_server.dispose()
    assert isinstance(run_file, tuple)


def test_run_python_script(osl_server_process: OslServerProcess):
    """Test ``run_python_script``."""
    cmd = """
a = 5
b = 10
result = a + b
print(result)
"""
    tcp_osl_server = create_tcp_osl_server(osl_server_process)
    run_script = tcp_osl_server.run_python_script(script=cmd)
    tcp_osl_server.shutdown()
    tcp_osl_server.dispose()
    assert isinstance(run_script, tuple)


def test_save(osl_server_process: OslServerProcess):
    """Test ``save``."""
    tcp_osl_server = create_tcp_osl_server(osl_server_process)
    file_path = tcp_osl_server.get_project_location()
    assert file_path.is_file()
    mod_time = os.path.getmtime(str(file_path))
    tcp_osl_server.save()
    save_time = os.path.getmtime(str(file_path))
    assert mod_time != save_time
    tcp_osl_server.shutdown()
    tcp_osl_server.dispose()


@pytest.mark.parametrize("path_type", [str, Path])
def test_save_as(
    osl_server_process: OslServerProcess,
    tmp_path: Path,
    path_type,
):
    """Test ``save_as``."""
    file_path = tmp_path / "test_save.opf"
    arg_path = path_type(file_path)

    tcp_osl_server = create_tcp_osl_server(osl_server_process)
    tcp_osl_server.save_as(file_path=arg_path)
    assert file_path.is_file()
    tcp_osl_server.shutdown()
    tcp_osl_server.dispose()


@pytest.mark.parametrize("path_type", [str, Path])
def test_save_copy(
    osl_server_process: OslServerProcess,
    tmp_path: Path,
    path_type,
):
    """Test ``save_copy``."""
    copy_path = tmp_path / "test_save_copy.opf"
    arg_path = path_type(copy_path)

    tcp_osl_server = create_tcp_osl_server(osl_server_process)
    tcp_osl_server.save_copy(arg_path)
    tcp_osl_server.shutdown()
    tcp_osl_server.dispose()
    assert copy_path.is_file()


<<<<<<< HEAD
=======
def test_set_timeout(osl_server_process: OslServerProcess):
    """Test ``set_timeout``."""
    tcp_osl_server = create_tcp_osl_server(osl_server_process)
    assert tcp_osl_server.get_timeout() == 10
    with pytest.raises(ValueError):
        tcp_osl_server.set_timeout(-5)
    with pytest.raises(TypeError):
        tcp_osl_server.set_timeout("5")  # type: ignore
    tcp_osl_server.shutdown()
    tcp_osl_server.dispose()


>>>>>>> 37a35028
def test_start(osl_server_process: OslServerProcess):
    """Test ``start``."""
    tcp_osl_server = create_tcp_osl_server(osl_server_process)
    tcp_osl_server.start()
    tcp_osl_server.shutdown()
    tcp_osl_server.dispose()


def test_stop(osl_server_process: OslServerProcess):
    """Test ``stop``."""
    tcp_osl_server = create_tcp_osl_server(osl_server_process)
    tcp_osl_server.stop()
    tcp_osl_server.shutdown()
    tcp_osl_server.dispose()


# def test_stop_gently(osl_server_process: OslServerProcess):
#     """Test ``stop_gently``."""
#     tcp_osl_server = create_tcp_osl_server(osl_server_process)
#     with does_not_raise() as dnr:
#         tcp_osl_server.stop_gently()
#     tcp_osl_server.shutdown()
#     assert dnr is None


def test_shutdown(osl_server_process: OslServerProcess):
    """Test ``shutdown``."""
    tcp_osl_server = create_tcp_osl_server(osl_server_process)
    tcp_osl_server.shutdown()
    tcp_osl_server.dispose()


def test_force_shutdown_local_process():
    """Test ``_force_shutdown_local_process``."""
    tcp_osl_server = tos.TcpOslServer()
    tcp_osl_server._force_shutdown_local_process()
    tcp_osl_server.dispose()


def test_get_project_uid(osl_server_process: OslServerProcess):
    """Test `project_uid`."""
    tcp_osl_server = create_tcp_osl_server(osl_server_process)
    uid = tcp_osl_server.get_project_uid()
    assert isinstance(uid, str)
    tcp_osl_server.shutdown()
    tcp_osl_server.dispose()<|MERGE_RESOLUTION|>--- conflicted
+++ resolved
@@ -871,21 +871,6 @@
     assert copy_path.is_file()
 
 
-<<<<<<< HEAD
-=======
-def test_set_timeout(osl_server_process: OslServerProcess):
-    """Test ``set_timeout``."""
-    tcp_osl_server = create_tcp_osl_server(osl_server_process)
-    assert tcp_osl_server.get_timeout() == 10
-    with pytest.raises(ValueError):
-        tcp_osl_server.set_timeout(-5)
-    with pytest.raises(TypeError):
-        tcp_osl_server.set_timeout("5")  # type: ignore
-    tcp_osl_server.shutdown()
-    tcp_osl_server.dispose()
-
-
->>>>>>> 37a35028
 def test_start(osl_server_process: OslServerProcess):
     """Test ``start``."""
     tcp_osl_server = create_tcp_osl_server(osl_server_process)
