from contextlib import nullcontext as does_not_raise
import os
from pathlib import Path
import socket
import time

import pytest

from ansys.optislang.core import OslServerProcess
import ansys.optislang.core.tcp_osl_server as tos

_host = socket.gethostbyname(socket.gethostname())
_port = 5310


_msg = '{ "What": "SYSTEMS_STATUS_INFO" }'

pytestmark = pytest.mark.local_osl


@pytest.fixture(scope="function", autouse=True)
def osl_server_process():
    time.sleep(2)
    # Will be executed before each test
    osl_server_process = OslServerProcess(shutdown_on_finished=False)
    osl_server_process.start()
    time.sleep(5)
    return osl_server_process


@pytest.fixture(scope="function", autouse=False)
def tcp_client() -> tos.TcpClient:
    """Create TcpClient.

    Returns
    -------
    TcpOslServer:
        Class which provides access to optiSLang server using plain TCP/IP communication protocol.
    """
    return tos.TcpClient()


@pytest.fixture(scope="function", autouse=False)
def tcp_osl_server() -> tos.TcpOslServer:
    """Create TcpOslServer.

    Parameters
    ----------
    Tuple (host: str, port: int)
        host: A string representation of an IPv4/v6 address or domain name of running optiSLang
            server.
        port: A numeric port number of running optiSLang server.

    Returns
    -------
    TcpOslServer:
        Class which provides access to optiSLang server using plain TCP/IP communication protocol.
    """
    tcp_osl_server = tos.TcpOslServer(host=_host, port=_port)
    tcp_osl_server.set_timeout(timeout=10)
    return tcp_osl_server


# TcpClient
def test_connect_and_disconnect(osl_server_process: OslServerProcess, tcp_client: tos.TcpClient):
    "Test ``connect``."
    with does_not_raise() as dnr:
        tcp_client.connect(host=_host, port=_port)
        tcp_client.disconnect()
        osl_server_process.terminate()
    assert dnr is None


def test_send_msg(osl_server_process: OslServerProcess, tcp_client: tos.TcpClient):
    "Test ``send_msg`"
    with does_not_raise() as dnr:
        tcp_client.connect(host=_host, port=_port)
        tcp_client.send_msg(_msg)
        tcp_client.disconnect()
        osl_server_process.terminate()
    assert dnr is None


<<<<<<< HEAD
def test_send_file(osl_server_process: OslServerProcess, tcp_client: tos.TcpClient, tmp_path):
    "Test ``send_file`"
    file_path = os.path.join(tmp_path, "testfile.txt")
=======
@pytest.mark.parametrize("path_type", [str, Path])
def test_send_file(osl_server_process, tcp_client, tmp_path, path_type):
    "Test ``send_file``"
    file_path = tmp_path / "testfile.txt"
    if path_type == str:
        file_path = str(file_path)
    elif path_type != Path:
        assert False

>>>>>>> bd295cdc
    with open(file_path, "w") as testfile:
        testfile.write(_msg)
    with does_not_raise() as dnr:
        tcp_client.connect(host=_host, port=_port)
        tcp_client.send_file(file_path)
        tcp_client.disconnect()
        osl_server_process.terminate()
    assert dnr is None


def test_receive_msg(osl_server_process: OslServerProcess, tcp_client: tos.TcpClient):
    "Test ``receive_msg``."
    tcp_client.connect(host=_host, port=_port)
    tcp_client.send_msg(_msg)
    msg = tcp_client.receive_msg()
    tcp_client.disconnect()
    osl_server_process.terminate()
    assert isinstance(msg, str)


<<<<<<< HEAD
def test_receive_file(osl_server_process: OslServerProcess, tcp_client: tos.TcpClient, tmp_path):
=======
@pytest.mark.parametrize("path_type", [str, Path])
def test_receive_file(osl_server_process, tcp_client, tmp_path, path_type):
>>>>>>> bd295cdc
    "Test ``receive_file`"
    file_path = tmp_path / "testfile.txt"
    received_path = tmp_path / "received.txt"
    if path_type == str:
        file_path = str(file_path)
        received_path = str(received_path)
    elif path_type != Path:
        assert False

    with open(file_path, "w") as testfile:
        testfile.write(_msg)
    tcp_client.connect(host=_host, port=_port)
    tcp_client.send_file(file_path)
    with does_not_raise() as dnr:
        tcp_client.receive_file(received_path)
    assert os.path.isfile(received_path)
    tcp_client.disconnect()
    osl_server_process.terminate()
    assert dnr is None


# TcpOslServer
<<<<<<< HEAD
def test_get_server_info(tcp_osl_server: tos.TcpOslServer):
=======
def test_get_server_info(tcp_osl_server):
>>>>>>> bd295cdc
    """Test ``_get_server_info``."""
    server_info = tcp_osl_server._get_server_info()
    tcp_osl_server.shutdown()
    assert isinstance(server_info, dict)
    assert bool(server_info)


def test_get_basic_project_info(tcp_osl_server: tos.TcpOslServer):
    """Test ``_get_basic_project_info``."""
    basic_project_info = tcp_osl_server._get_basic_project_info()
    tcp_osl_server.shutdown()
    assert isinstance(basic_project_info, dict)
    assert bool(basic_project_info)


def test_get_osl_version_string(osl_server_process, tcp_osl_server):
    """Test ``get_osl_version_string``."""
    version = tcp_osl_server.get_osl_version_string()
    tcp_osl_server.shutdown()
    assert isinstance(version, str)
    assert bool(version)


def test_get_osl_version(tcp_osl_server):
    """Test ``get_osl_version``."""
    major_version, minor_version, maintenance_version, revision = tcp_osl_server.get_osl_version()
    tcp_osl_server.shutdown()
    assert isinstance(major_version, int)
    assert isinstance(minor_version, int)
    assert isinstance(maintenance_version, int) or maintenance_version == None
    assert isinstance(revision, int) or revision == None


def test_get_project_description(osl_server_process, tcp_osl_server):
    """Test ``get_project_description``."""
    project_description = tcp_osl_server.get_project_description()
    tcp_osl_server.shutdown()
    assert isinstance(project_description, str)
    assert not bool(project_description)


def test_get_project_location(tcp_osl_server: tos.TcpOslServer):
    """Test ``get_project_location``."""
    project_location = tcp_osl_server.get_project_location()
    tcp_osl_server.shutdown()
    assert isinstance(project_location, Path)
    assert bool(project_location)


def test_get_project_name(tcp_osl_server: tos.TcpOslServer):
    """Test ``get_project_name``."""
    project_name = tcp_osl_server.get_project_name()
    tcp_osl_server.shutdown()
    assert isinstance(project_name, str)
    assert bool(project_name)


def test_get_project_status(tcp_osl_server: tos.TcpOslServer):
    """Test ``get_get_project_status``."""
    project_status = tcp_osl_server.get_project_status()
    tcp_osl_server.shutdown()
    assert isinstance(project_status, str)
    assert bool(project_status)


def test_get_working_dir(tcp_osl_server: tos.TcpOslServer):
    """Test ``get_working_dir``."""
    working_dir = tcp_osl_server.get_working_dir()
    tcp_osl_server.shutdown()
    assert isinstance(working_dir, Path)
    assert bool(working_dir)


# not implemented
def test_new(tcp_osl_server: tos.TcpOslServer):
    """Test ``new``."""
    with pytest.raises(NotImplementedError):
        tcp_osl_server.new()
    tcp_osl_server.shutdown()


# not implemented
def test_open(tcp_osl_server: tos.TcpOslServer):
    """Test ``open``."""
    with pytest.raises(NotImplementedError):
        tcp_osl_server.open("string", False, False, False)
    tcp_osl_server.shutdown()


def test_reset(tcp_osl_server: tos.TcpOslServer):
    """Test ``reset``."""
    with does_not_raise() as dnr:
        tcp_osl_server.reset()
    tcp_osl_server.shutdown()
    assert dnr is None


<<<<<<< HEAD
def test_run_python_file(tcp_osl_server: tos.TcpOslServer, tmp_path):
=======
@pytest.mark.parametrize("path_type", [str, Path])
def test_run_python_file(tcp_osl_server, tmp_path, path_type):
>>>>>>> bd295cdc
    """Test ``run_python_file``."""
    cmd = """
a = 5
b = 10
result = a + b
print(result)
"""
    cmd_path = tmp_path / "commands.txt"
    if path_type == str:
        cmd_path = str(cmd_path)
    elif path_type != Path:
        assert False

    with open(cmd_path, "w") as f:
        f.write(cmd)
    run_file = tcp_osl_server.run_python_file(file_path=cmd_path)
    tcp_osl_server.shutdown()
    assert isinstance(run_file, tuple)


def test_run_python_script(tcp_osl_server: tos.TcpOslServer):
    """Test ``run_python_script``."""
    cmd = """
a = 5
b = 10
result = a + b
print(result)
"""
    run_script = tcp_osl_server.run_python_script(script=cmd)
    tcp_osl_server.shutdown()
    assert isinstance(run_script, tuple)


# not implemented
def test_save(tcp_osl_server: tos.TcpOslServer):
    """Test ``save``."""
    with pytest.raises(NotImplementedError):
        tcp_osl_server.save()
    tcp_osl_server.shutdown()


# not implemented
def test_save_as(tcp_osl_server: tos.TcpOslServer):
    """Test ``save_as``."""
    with pytest.raises(NotImplementedError):
        tcp_osl_server.save_as("string", False, False, False)
    tcp_osl_server.shutdown()


def test_save_copy(tmp_path, tcp_osl_server: tos.TcpOslServer):
    """Test ``save_copy``."""
    copy_path = os.path.join(tmp_path, "test_save_copy.opf")
    tcp_osl_server.save_copy(copy_path)
    tcp_osl_server.shutdown()
    assert os.path.isfile(copy_path)


def test_start(tcp_osl_server: tos.TcpOslServer):
    """Test ``start``."""
    with does_not_raise() as dnr:
        tcp_osl_server.start()
    tcp_osl_server.shutdown()
    assert dnr is None


def test_stop(tcp_osl_server: tos.TcpOslServer):
    """Test ``stop``."""
    with does_not_raise() as dnr:
        tcp_osl_server.stop()
    tcp_osl_server.shutdown()
    assert dnr is None


def test_stop_gently(tcp_osl_server: tos.TcpOslServer):
    """Test ``stop_gently``."""
    with does_not_raise() as dnr:
        tcp_osl_server.stop_gently()
    tcp_osl_server.shutdown()
    assert dnr is None


def test_shutdown(tcp_osl_server: tos.TcpOslServer):
    """Test ``shutdown``."""
    with does_not_raise() as dnr:
        tcp_osl_server.shutdown()
    assert dnr is None<|MERGE_RESOLUTION|>--- conflicted
+++ resolved
@@ -81,21 +81,20 @@
     assert dnr is None
 
 
-<<<<<<< HEAD
-def test_send_file(osl_server_process: OslServerProcess, tcp_client: tos.TcpClient, tmp_path):
-    "Test ``send_file`"
-    file_path = os.path.join(tmp_path, "testfile.txt")
-=======
 @pytest.mark.parametrize("path_type", [str, Path])
-def test_send_file(osl_server_process, tcp_client, tmp_path, path_type):
+def test_send_file(
+  osl_server_process: OslServerProcess, 
+  tcp_client: tos.TcpClient, 
+  tmp_path: Path, 
+  path_type,
+  ):
     "Test ``send_file``"
     file_path = tmp_path / "testfile.txt"
     if path_type == str:
         file_path = str(file_path)
     elif path_type != Path:
         assert False
-
->>>>>>> bd295cdc
+        
     with open(file_path, "w") as testfile:
         testfile.write(_msg)
     with does_not_raise() as dnr:
@@ -116,12 +115,13 @@
     assert isinstance(msg, str)
 
 
-<<<<<<< HEAD
-def test_receive_file(osl_server_process: OslServerProcess, tcp_client: tos.TcpClient, tmp_path):
-=======
 @pytest.mark.parametrize("path_type", [str, Path])
-def test_receive_file(osl_server_process, tcp_client, tmp_path, path_type):
->>>>>>> bd295cdc
+def test_receive_file(
+  osl_server_process: OslServerProcess, 
+  tcp_client: tos.TcpClient, 
+  tmp_path: Path, 
+  path_type,
+):
     "Test ``receive_file`"
     file_path = tmp_path / "testfile.txt"
     received_path = tmp_path / "received.txt"
@@ -144,11 +144,7 @@
 
 
 # TcpOslServer
-<<<<<<< HEAD
 def test_get_server_info(tcp_osl_server: tos.TcpOslServer):
-=======
-def test_get_server_info(tcp_osl_server):
->>>>>>> bd295cdc
     """Test ``_get_server_info``."""
     server_info = tcp_osl_server._get_server_info()
     tcp_osl_server.shutdown()
@@ -246,12 +242,9 @@
     assert dnr is None
 
 
-<<<<<<< HEAD
-def test_run_python_file(tcp_osl_server: tos.TcpOslServer, tmp_path):
-=======
+
 @pytest.mark.parametrize("path_type", [str, Path])
-def test_run_python_file(tcp_osl_server, tmp_path, path_type):
->>>>>>> bd295cdc
+def test_run_python_file(tcp_osl_server: tos.TcpOslServer, tmp_path: Path, path_type):
     """Test ``run_python_file``."""
     cmd = """
 a = 5
@@ -301,9 +294,9 @@
     tcp_osl_server.shutdown()
 
 
-def test_save_copy(tmp_path, tcp_osl_server: tos.TcpOslServer):
+def test_save_copy(tmp_path: Path, tcp_osl_server: tos.TcpOslServer):
     """Test ``save_copy``."""
-    copy_path = os.path.join(tmp_path, "test_save_copy.opf")
+    copy_path = tmp_path / "test_save_copy.opf"
     tcp_osl_server.save_copy(copy_path)
     tcp_osl_server.shutdown()
     assert os.path.isfile(copy_path)
