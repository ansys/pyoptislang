--- conflicted
+++ resolved
@@ -1,9 +1,6 @@
 from contextlib import nullcontext as does_not_raise
 import os
-<<<<<<< HEAD
 from pathlib import Path
-=======
->>>>>>> d8e5392c
 import socket
 import time
 
@@ -40,12 +37,7 @@
     TcpOslServer:
         Class which provides access to optiSLang server using plain TCP/IP communication protocol.
     """
-<<<<<<< HEAD
     return tos.TcpClient()
-=======
-    client = tos.TcpClient()
-    return client
->>>>>>> d8e5392c
 
 
 @pytest.fixture(scope="function", autouse=False)
@@ -89,7 +81,6 @@
     assert dnr is None
 
 
-<<<<<<< HEAD
 @pytest.mark.parametrize("path_type", [str, Path])
 def test_send_file(osl_server_process, tcp_client, tmp_path, path_type):
     "Test ``send_file``"
@@ -99,11 +90,6 @@
     elif path_type != Path:
         assert False
 
-=======
-def test_send_file(osl_server_process, tcp_client, tmp_path):
-    "Test ``send_file`"
-    file_path = os.path.join(tmp_path, "testfile.txt")
->>>>>>> d8e5392c
     with open(file_path, "w") as testfile:
         testfile.write(_msg)
     with does_not_raise() as dnr:
@@ -124,7 +110,6 @@
     assert isinstance(msg, str)
 
 
-<<<<<<< HEAD
 @pytest.mark.parametrize("path_type", [str, Path])
 def test_receive_file(osl_server_process, tcp_client, tmp_path, path_type):
     "Test ``receive_file`"
@@ -136,33 +121,20 @@
     elif path_type != Path:
         assert False
 
-=======
-def test_receive_file(osl_server_process, tcp_client, tmp_path):
-    "Test ``receive_file`"
-    file_path = os.path.join(tmp_path, "testfile.txt")
->>>>>>> d8e5392c
     with open(file_path, "w") as testfile:
         testfile.write(_msg)
     tcp_client.connect(host=_host, port=_port)
     tcp_client.send_file(file_path)
     with does_not_raise() as dnr:
-<<<<<<< HEAD
         tcp_client.receive_file(received_path)
     assert os.path.isfile(received_path)
-=======
-        tcp_client.receive_file(os.path.join(tmp_path, "received.txt"))
->>>>>>> d8e5392c
     tcp_client.disconnect()
     osl_server_process.terminate()
     assert dnr is None
 
 
 # TcpOslServer
-<<<<<<< HEAD
 def test_get_server_info(tcp_osl_server):
-=======
-def test_get_server_info(osl_server_process, tcp_osl_server):
->>>>>>> d8e5392c
     """Test ``_get_server_info``."""
     server_info = tcp_osl_server._get_server_info()
     tcp_osl_server.shutdown()
@@ -178,15 +150,9 @@
     assert bool(basic_project_info)
 
 
-<<<<<<< HEAD
-def test_get_osl_version(tcp_osl_server):
-    """Test ``get_osl_version``."""
-    version = tcp_osl_server.get_osl_version()
-=======
 def test_get_osl_version_string(osl_server_process, tcp_osl_server):
     """Test ``get_osl_version_string``."""
     version = tcp_osl_server.get_osl_version_string()
->>>>>>> d8e5392c
     tcp_osl_server.shutdown()
     assert isinstance(version, str)
     assert bool(version)
@@ -214,11 +180,7 @@
     """Test ``get_project_location``."""
     project_location = tcp_osl_server.get_project_location()
     tcp_osl_server.shutdown()
-<<<<<<< HEAD
     assert isinstance(project_location, Path)
-=======
-    assert isinstance(project_location, str)
->>>>>>> d8e5392c
     assert bool(project_location)
 
 
@@ -242,11 +204,7 @@
     """Test ``get_working_dir``."""
     working_dir = tcp_osl_server.get_working_dir()
     tcp_osl_server.shutdown()
-<<<<<<< HEAD
     assert isinstance(working_dir, Path)
-=======
-    assert isinstance(working_dir, str)
->>>>>>> d8e5392c
     assert bool(working_dir)
 
 
@@ -274,12 +232,9 @@
     assert dnr is None
 
 
-<<<<<<< HEAD
+
 @pytest.mark.parametrize("path_type", [str, Path])
 def test_run_python_file(tcp_osl_server, tmp_path, path_type):
-=======
-def test_run_python_file(osl_server_process, tcp_osl_server, tmp_path):
->>>>>>> d8e5392c
     """Test ``run_python_file``."""
     cmd = """
 a = 5
