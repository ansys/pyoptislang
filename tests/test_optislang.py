from contextlib import nullcontext as does_not_raise
import os
from pathlib import Path
import time

import pytest

from ansys.optislang.core import Optislang, examples
from ansys.optislang.core.project_parametric import Design, ParameterManager

pytestmark = pytest.mark.local_osl
parametric_project = examples.get_files("calculator_with_params")[1]


@pytest.fixture()
def optislang(scope="function", autouse=False) -> Optislang:
    """Create Optislang class.

    Returns
    -------
    Optislang:
        Connects to the optiSLang application and provides an API to control it.
    """
    osl = Optislang()
    osl.set_timeout(20)
    return osl


def test_get_osl_version_string(optislang):
    "Test ``get_osl_version_string``."
    version = optislang.get_osl_version_string()
    assert isinstance(version, str)
    with does_not_raise() as dnr:
        optislang.dispose()
        time.sleep(3)
    assert dnr is None


def test_get_osl_version(optislang):
    """Test ``get_osl_version``."""
    major_version, minor_version, maintenance_version, revision = optislang.get_osl_version()
    assert isinstance(major_version, int)
    assert isinstance(minor_version, int)
    assert isinstance(maintenance_version, int) or maintenance_version == None
    assert isinstance(revision, int) or revision == None
    with does_not_raise() as dnr:
        optislang.dispose()
    assert dnr is None


def test_get_project_description(optislang):
    "Test ``get_project_description``."
    description = optislang.get_project_description()
    assert isinstance(description, str)
    with does_not_raise() as dnr:
        optislang.dispose()
        time.sleep(3)
    assert dnr is None


def test_get_project_location(optislang):
    "Test ``get_project_location``."
    location = optislang.get_project_location()
    assert isinstance(location, Path)
    with does_not_raise() as dnr:
        optislang.dispose()
        time.sleep(3)
    assert dnr is None


def test_get_project_name(optislang):
    "Test ``get_project_name``."
    name = optislang.get_project_name()
    assert isinstance(name, str)
    with does_not_raise() as dnr:
        optislang.dispose()
        time.sleep(3)
    assert dnr is None


def test_get_project_status(optislang):
    "Test ``get_project_status``."
    status = optislang.get_project_status()
    assert isinstance(status, str)
    with does_not_raise() as dnr:
        optislang.dispose()
        time.sleep(3)
    assert dnr is None


def test_get_working_dir(optislang):
    "Test ``get_working_dir``."
    working_dir = optislang.get_working_dir()
    assert isinstance(working_dir, Path)
    with does_not_raise() as dnr:
        optislang.dispose()
        time.sleep(3)
    assert dnr is None


def test_reset(optislang):
    "Test ``reset``."
    with does_not_raise() as dnr:
        optislang.reset()
    assert dnr is None
    with does_not_raise() as dnr:
        optislang.dispose()
        time.sleep(3)
    assert dnr is None


def test_run_python_script(optislang):
    "Test ``run_python_script``."
    run_script = optislang.run_python_script(
        """
a = 5
b = 10
result = a + b
print(result)
"""
    )
    assert isinstance(run_script, tuple)
    assert run_script[0][0:2] == "15"
    with does_not_raise() as dnr:
        optislang.dispose()
        time.sleep(3)
    assert dnr is None


def test_run_python_file(optislang, tmp_path):
    "Test ``run_python_file``."
    cmd = """
a = 5
b = 10
result = a + b
print(result)
"""
    cmd_path = os.path.join(tmp_path, "commands.txt")
    with open(cmd_path, "w") as f:
        f.write(cmd)
    run_file = optislang.run_python_file(file_path=cmd_path)
    assert isinstance(run_file, tuple)
    with does_not_raise() as dnr:
        optislang.dispose()
        time.sleep(3)
    assert dnr is None


def test_save_copy(optislang, tmp_path):
    "Test ``save_copy``."
    with does_not_raise() as dnr:
        copy_path = os.path.join(tmp_path, "test_save_copy.opf")
        optislang.save_copy(file_path=copy_path)
    assert dnr is None
    assert os.path.isfile(copy_path)
    with does_not_raise() as dnr:
        optislang.dispose()
        time.sleep(3)
    assert dnr is None


def test_start(optislang):
    "Test ``start``."
    with does_not_raise() as dnr:
        optislang.start()
    assert dnr is None
    with does_not_raise() as dnr:
        optislang.dispose()
        time.sleep(3)
    assert dnr is None


def test_stop(optislang):
    "Test ``stop``."
    with does_not_raise() as dnr:
        optislang.run_python_script(
            r"""
from py_os_design import *
sens = actors.SensitivityActor("Sensitivity")
add_actor(sens)
python = actors.PythonActor('python_sleep')
sens.add_actor(python)
python.source = 'import time\ntime.sleep(0.1)\noutput_value = input_value*2'
python.add_parameter("input_value", PyOSDesignEntry(5.0))
python.add_response(("output_value", PyOSDesignEntry(10)))
connect(sens, "IODesign", python, "IDesign")
connect(python, "ODesign", sens, "IIDesign")
"""
        )
        optislang.start(wait_for_finished=False)
        optislang.stop()
    assert dnr is None
    with does_not_raise() as dnr:
<<<<<<< HEAD
        optislang.shutdown()
    assert dnr is None


def test_shutdown(optislang):
    "Test ``shutdown``."
    with does_not_raise() as dnr:
        optislang.shutdown()
    assert dnr is None


def test_get_nodes_dict():
    "Test ``get_nodes_dict``."
    optislang = Optislang(project_path=parametric_project)
    node_dict = optislang.get_nodes_dict()
    print(node_dict)
    assert isinstance(node_dict, dict)
    assert node_dict[0]["name"] == "Calculator"
    optislang.shutdown()


def test_get_parameter_manager():
    "Test ``get_parameter_manager``."
    optislang = Optislang(project_path=parametric_project)
    par_manager = optislang.get_parameter_manager()
    parameters = par_manager.parameters
    assert isinstance(par_manager, ParameterManager)
    assert isinstance(parameters, dict)
    optislang.shutdown()


def test_get_parameters_list():
    "Test ``get_parameters_list``."
    optislang = Optislang(project_path=parametric_project)
    params = optislang.get_parameters_list()
    optislang.shutdown()
    assert isinstance(params, list)
    assert len(params) > 0
    assert set(["a", "b"]) == set(params)


def test_create_design():
    "Test ``create_design``."
    optislang = Optislang(project_path=parametric_project)
    inputs = {"a": 5, "b": 10}
    design = optislang.create_design(inputs)
    optislang.shutdown()

    assert isinstance(design, Design)
    assert isinstance(design.parameters["a"], (int, float))
    design.set_parameter("a", 10)
    assert design.parameters["a"] == 10
    design.set_parameters({"b": 20, "c": 30})
    assert design.parameters["c"] == 30
    direct_design = Design(inputs={"a": 5, "b": 10})
    assert isinstance(direct_design, Design)
    assert isinstance(direct_design.parameters["b"], (int, float))


def test_evaluate_design():
    "Test ``evaluate_design``."
    optislang = Optislang(project_path=parametric_project)
    design = Design(inputs={"a": 5, "b": 10})
    assert design.status == "IDLE"
    assert design.id == "NOT ASSIGNED"
    result = optislang.evaluate_design(design)
    print(result)
    optislang.shutdown()
    assert isinstance(result, tuple)
    assert isinstance(result[0], dict)
    assert isinstance(result[1], dict)
    assert design.status == "SUCCEEDED"
    assert isinstance(design.responses, dict)
    assert design.responses["c"] == 15
    assert isinstance(design.criteria, dict)


def test_evaluate_multiple_designs():
    optislang = Optislang(project_path=parametric_project)
    designs = [
        Design(inputs={"a": 1, "b": 2}),
        Design(inputs={"a": 3, "b": 4}),
        Design(inputs={"a": 5, "d": 6}),
        Design(inputs={"e": 7, "f": 8}),
    ]
    results = optislang.evaluate_multiple_designs(designs)
    optislang.shutdown()

    for result in results:
        assert isinstance(result, tuple)
        assert isinstance(result[0], dict)
        assert isinstance(result[1], dict)
        assert "b" in result[0]
        assert "c" in result[1]


def test_validate_design():
    optislang = Optislang(project_path=parametric_project)
    designs = [
        Design(inputs={"a": 1, "b": 2}),
        Design(inputs={"e": 3, "f": 4}),
        Design(inputs={"a": 5, "g": 6}),
    ]
    for design in designs:
        result = optislang.validate_design(design)
        assert isinstance(result[0], str)
        assert isinstance(result[1], bool)
        assert isinstance(result[2], list)

    optislang.shutdown()
=======
        optislang.dispose()
        time.sleep(3)
    assert dnr is None


# def test_stop_gently(optislang):
#     "Test ``stop_gently``."
#     with does_not_raise() as dnr:
#         optislang.run_python_script(
#             r"""
# from py_os_design import *
# sens = actors.SensitivityActor("Sensitivity")
# add_actor(sens)
# python = actors.PythonActor('python_sleep')
# sens.add_actor(python)
# python.source = 'import time\ntime.sleep(0.1)\noutput_value = input_value*2'
# python.add_parameter("input_value", PyOSDesignEntry(5.0))
# python.add_response(("output_value", PyOSDesignEntry(10)))
# connect(sens, "IODesign", python, "IDesign")
# connect(python, "ODesign", sens, "IIDesign")
# """
#         )
#         optislang.start(wait_for_finished=False)
#         optislang.stop_gently()
#     assert dnr is None
#     with does_not_raise() as dnr:
#         optislang.dispose()
#         time.sleep(3)
#     assert dnr is None


def test_dispose(optislang):
    "Test ``dispose``."
    with does_not_raise() as dnr:
        optislang.dispose()
        time.sleep(3)
    assert dnr is None
>>>>>>> b52bb257
<|MERGE_RESOLUTION|>--- conflicted
+++ resolved
@@ -191,118 +191,6 @@
         optislang.stop()
     assert dnr is None
     with does_not_raise() as dnr:
-<<<<<<< HEAD
-        optislang.shutdown()
-    assert dnr is None
-
-
-def test_shutdown(optislang):
-    "Test ``shutdown``."
-    with does_not_raise() as dnr:
-        optislang.shutdown()
-    assert dnr is None
-
-
-def test_get_nodes_dict():
-    "Test ``get_nodes_dict``."
-    optislang = Optislang(project_path=parametric_project)
-    node_dict = optislang.get_nodes_dict()
-    print(node_dict)
-    assert isinstance(node_dict, dict)
-    assert node_dict[0]["name"] == "Calculator"
-    optislang.shutdown()
-
-
-def test_get_parameter_manager():
-    "Test ``get_parameter_manager``."
-    optislang = Optislang(project_path=parametric_project)
-    par_manager = optislang.get_parameter_manager()
-    parameters = par_manager.parameters
-    assert isinstance(par_manager, ParameterManager)
-    assert isinstance(parameters, dict)
-    optislang.shutdown()
-
-
-def test_get_parameters_list():
-    "Test ``get_parameters_list``."
-    optislang = Optislang(project_path=parametric_project)
-    params = optislang.get_parameters_list()
-    optislang.shutdown()
-    assert isinstance(params, list)
-    assert len(params) > 0
-    assert set(["a", "b"]) == set(params)
-
-
-def test_create_design():
-    "Test ``create_design``."
-    optislang = Optislang(project_path=parametric_project)
-    inputs = {"a": 5, "b": 10}
-    design = optislang.create_design(inputs)
-    optislang.shutdown()
-
-    assert isinstance(design, Design)
-    assert isinstance(design.parameters["a"], (int, float))
-    design.set_parameter("a", 10)
-    assert design.parameters["a"] == 10
-    design.set_parameters({"b": 20, "c": 30})
-    assert design.parameters["c"] == 30
-    direct_design = Design(inputs={"a": 5, "b": 10})
-    assert isinstance(direct_design, Design)
-    assert isinstance(direct_design.parameters["b"], (int, float))
-
-
-def test_evaluate_design():
-    "Test ``evaluate_design``."
-    optislang = Optislang(project_path=parametric_project)
-    design = Design(inputs={"a": 5, "b": 10})
-    assert design.status == "IDLE"
-    assert design.id == "NOT ASSIGNED"
-    result = optislang.evaluate_design(design)
-    print(result)
-    optislang.shutdown()
-    assert isinstance(result, tuple)
-    assert isinstance(result[0], dict)
-    assert isinstance(result[1], dict)
-    assert design.status == "SUCCEEDED"
-    assert isinstance(design.responses, dict)
-    assert design.responses["c"] == 15
-    assert isinstance(design.criteria, dict)
-
-
-def test_evaluate_multiple_designs():
-    optislang = Optislang(project_path=parametric_project)
-    designs = [
-        Design(inputs={"a": 1, "b": 2}),
-        Design(inputs={"a": 3, "b": 4}),
-        Design(inputs={"a": 5, "d": 6}),
-        Design(inputs={"e": 7, "f": 8}),
-    ]
-    results = optislang.evaluate_multiple_designs(designs)
-    optislang.shutdown()
-
-    for result in results:
-        assert isinstance(result, tuple)
-        assert isinstance(result[0], dict)
-        assert isinstance(result[1], dict)
-        assert "b" in result[0]
-        assert "c" in result[1]
-
-
-def test_validate_design():
-    optislang = Optislang(project_path=parametric_project)
-    designs = [
-        Design(inputs={"a": 1, "b": 2}),
-        Design(inputs={"e": 3, "f": 4}),
-        Design(inputs={"a": 5, "g": 6}),
-    ]
-    for design in designs:
-        result = optislang.validate_design(design)
-        assert isinstance(result[0], str)
-        assert isinstance(result[1], bool)
-        assert isinstance(result[2], list)
-
-    optislang.shutdown()
-=======
         optislang.dispose()
         time.sleep(3)
     assert dnr is None
@@ -340,4 +228,104 @@
         optislang.dispose()
         time.sleep(3)
     assert dnr is None
->>>>>>> b52bb257
+
+
+def test_get_nodes_dict():
+    "Test ``get_nodes_dict``."
+    optislang = Optislang(project_path=parametric_project)
+    node_dict = optislang.get_nodes_dict()
+    print(node_dict)
+    assert isinstance(node_dict, dict)
+    assert node_dict[0]["name"] == "Calculator"
+    optislang.shutdown()
+
+
+def test_get_parameter_manager():
+    "Test ``get_parameter_manager``."
+    optislang = Optislang(project_path=parametric_project)
+    par_manager = optislang.get_parameter_manager()
+    parameters = par_manager.parameters
+    assert isinstance(par_manager, ParameterManager)
+    assert isinstance(parameters, dict)
+    optislang.shutdown()
+
+
+def test_get_parameters_list():
+    "Test ``get_parameters_list``."
+    optislang = Optislang(project_path=parametric_project)
+    params = optislang.get_parameters_list()
+    optislang.shutdown()
+    assert isinstance(params, list)
+    assert len(params) > 0
+    assert set(["a", "b"]) == set(params)
+
+
+def test_create_design():
+    "Test ``create_design``."
+    optislang = Optislang(project_path=parametric_project)
+    inputs = {"a": 5, "b": 10}
+    design = optislang.create_design(inputs)
+    optislang.shutdown()
+
+    assert isinstance(design, Design)
+    assert isinstance(design.parameters["a"], (int, float))
+    design.set_parameter("a", 10)
+    assert design.parameters["a"] == 10
+    design.set_parameters({"b": 20, "c": 30})
+    assert design.parameters["c"] == 30
+    direct_design = Design(inputs={"a": 5, "b": 10})
+    assert isinstance(direct_design, Design)
+    assert isinstance(direct_design.parameters["b"], (int, float))
+
+
+def test_evaluate_design():
+    "Test ``evaluate_design``."
+    optislang = Optislang(project_path=parametric_project)
+    design = Design(inputs={"a": 5, "b": 10})
+    assert design.status == "IDLE"
+    assert design.id == "NOT ASSIGNED"
+    result = optislang.evaluate_design(design)
+    print(result)
+    optislang.shutdown()
+    assert isinstance(result, tuple)
+    assert isinstance(result[0], dict)
+    assert isinstance(result[1], dict)
+    assert design.status == "SUCCEEDED"
+    assert isinstance(design.responses, dict)
+    assert design.responses["c"] == 15
+    assert isinstance(design.criteria, dict)
+
+
+def test_evaluate_multiple_designs():
+    optislang = Optislang(project_path=parametric_project)
+    designs = [
+        Design(inputs={"a": 1, "b": 2}),
+        Design(inputs={"a": 3, "b": 4}),
+        Design(inputs={"a": 5, "d": 6}),
+        Design(inputs={"e": 7, "f": 8}),
+    ]
+    results = optislang.evaluate_multiple_designs(designs)
+    optislang.shutdown()
+
+    for result in results:
+        assert isinstance(result, tuple)
+        assert isinstance(result[0], dict)
+        assert isinstance(result[1], dict)
+        assert "b" in result[0]
+        assert "c" in result[1]
+
+
+def test_validate_design():
+    optislang = Optislang(project_path=parametric_project)
+    designs = [
+        Design(inputs={"a": 1, "b": 2}),
+        Design(inputs={"e": 3, "f": 4}),
+        Design(inputs={"a": 5, "g": 6}),
+    ]
+    for design in designs:
+        result = optislang.validate_design(design)
+        assert isinstance(result[0], str)
+        assert isinstance(result[1], bool)
+        assert isinstance(result[2], list)
+
+    optislang.shutdown()