from contextlib import nullcontext as does_not_raise
import os
from pathlib import Path

import pytest

from ansys.optislang.core import Optislang

pytestmark = pytest.mark.local_osl


@pytest.fixture
def optislang(scope="function", autouse=True) -> Optislang:
    """Create Optislang class.

    Returns
    -------
    Optislang:
        Connects to the optiSLang application and provides an API to control it.
    """
    osl = Optislang()
    osl.set_timeout(20)
    return osl


def test_get_osl_version_string(optislang):
    "Test ``get_osl_version_string``."
    version = optislang.get_osl_version_string()
    assert isinstance(version, str)
    with does_not_raise() as dnr:
        optislang.shutdown()
    assert dnr is None


def test_get_osl_version(optislang):
    """Test ``get_osl_version``."""
    major_version, minor_version, maintenance_version, revision = optislang.get_osl_version()
    assert isinstance(major_version, int)
    assert isinstance(minor_version, int)
    assert isinstance(maintenance_version, int) or maintenance_version == None
    assert isinstance(revision, int) or revision == None
    with does_not_raise() as dnr:
        optislang.shutdown()
    assert dnr is None


def test_get_project_description(optislang):
    "Test ``get_project_description``."
    description = optislang.get_project_description()
    assert isinstance(description, str)
    with does_not_raise() as dnr:
        optislang.shutdown()
    assert dnr is None


def test_get_project_location(optislang):
    "Test ``get_project_location``."
    location = optislang.get_project_location()
    assert isinstance(location, Path)
    with does_not_raise() as dnr:
        optislang.shutdown()
    assert dnr is None


def test_get_project_name(optislang):
    "Test ``get_project_name``."
    name = optislang.get_project_name()
    assert isinstance(name, str)
    with does_not_raise() as dnr:
        optislang.shutdown()
    assert dnr is None


def test_get_project_status(optislang):
    "Test ``get_project_status``."
    status = optislang.get_project_status()
    assert isinstance(status, str)
    with does_not_raise() as dnr:
        optislang.shutdown()
    assert dnr is None


def test_get_working_dir(optislang):
    "Test ``get_working_dir``."
    working_dir = optislang.get_working_dir()
    assert isinstance(working_dir, Path)
    with does_not_raise() as dnr:
        optislang.shutdown()
    assert dnr is None


def test_reset(optislang):
    "Test ``reset``."
    with does_not_raise() as dnr:
        optislang.reset()
    assert dnr is None
    with does_not_raise() as dnr:
        optislang.shutdown()
    assert dnr is None


def test_run_python_script(optislang):
    "Test ``run_python_script``."
    run_script = optislang.run_python_script(
        """
a = 5
b = 10
result = a + b
print(result)
"""
    )
    assert isinstance(run_script, tuple)
    assert run_script[0][0:2] == "15"
    with does_not_raise() as dnr:
        optislang.shutdown()
    assert dnr is None


def test_run_python_file(optislang, tmp_path):
    "Test ``run_python_file``."
    cmd = """
a = 5
b = 10
result = a + b
print(result)
"""
    cmd_path = os.path.join(tmp_path, "commands.txt")
    with open(cmd_path, "w") as f:
        f.write(cmd)
    run_file = optislang.run_python_file(file_path=cmd_path)
    assert isinstance(run_file, tuple)
    with does_not_raise() as dnr:
        optislang.shutdown()
    assert dnr is None


def test_save_copy(optislang, tmp_path):
    "Test ``save_copy``."
    with does_not_raise() as dnr:
        copy_path = os.path.join(tmp_path, "test_save_copy.opf")
        optislang.save_copy(file_path=copy_path)
    assert dnr is None
    assert os.path.isfile(copy_path)
    with does_not_raise() as dnr:
        optislang.shutdown()
    assert dnr is None


def test_start(optislang):
    "Test ``start``."
    with does_not_raise() as dnr:
        optislang.start()
    assert dnr is None
    with does_not_raise() as dnr:
        optislang.shutdown()
    assert dnr is None


def test_stop(optislang):
    "Test ``stop``."
    with does_not_raise() as dnr:
        optislang.run_python_script(
            r"""
from py_os_design import *
sens = actors.SensitivityActor("Sensitivity")
add_actor(sens)
python = actors.PythonActor('python_sleep')
sens.add_actor(python)
python.source = 'import time\ntime.sleep(0.1)\noutput_value = input_value*2'
python.add_parameter("input_value", PyOSDesignEntry(5.0))
python.add_response(("output_value", PyOSDesignEntry(10)))
connect(sens, "IODesign", python, "IDesign")
connect(python, "ODesign", sens, "IIDesign")
"""
        )
        optislang.start(wait_for_finished=False)
<<<<<<< HEAD
=======
        optislang.stop()
        optislang.start()
>>>>>>> d8e5392c
        optislang.stop()
    assert dnr is None
    with does_not_raise() as dnr:
        optislang.shutdown()
    assert dnr is None


def test_stop_gently(optislang):
    "Test ``stop_gently``."
    with does_not_raise() as dnr:
        optislang.run_python_script(
            r"""
from py_os_design import *
sens = actors.SensitivityActor("Sensitivity")
add_actor(sens)
python = actors.PythonActor('python_sleep')
sens.add_actor(python)
python.source = 'import time\ntime.sleep(0.1)\noutput_value = input_value*2'
python.add_parameter("input_value", PyOSDesignEntry(5.0))
python.add_response(("output_value", PyOSDesignEntry(10)))
connect(sens, "IODesign", python, "IDesign")
connect(python, "ODesign", sens, "IIDesign")
"""
        )
        optislang.start(wait_for_finished=False)
        optislang.stop_gently()
    assert dnr is None
    with does_not_raise() as dnr:
        optislang.shutdown()
    assert dnr is None


def test_shutdown(optislang):
    "Test ``shutdown``."
    with does_not_raise() as dnr:
        optislang.shutdown()
    assert dnr is None<|MERGE_RESOLUTION|>--- conflicted
+++ resolved
@@ -174,11 +174,6 @@
 """
         )
         optislang.start(wait_for_finished=False)
-<<<<<<< HEAD
-=======
-        optislang.stop()
-        optislang.start()
->>>>>>> d8e5392c
         optislang.stop()
     assert dnr is None
     with does_not_raise() as dnr:
