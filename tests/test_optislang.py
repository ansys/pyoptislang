<<<<<<< HEAD
import time
=======
import os
from pathlib import Path
>>>>>>> 37a35028

import pytest

from ansys.optislang.core import Optislang
<<<<<<< HEAD
from ansys.optislang.core.application import Application
from ansys.optislang.core.logging import OslCustomAdapter
from ansys.optislang.core.osl_server import OslServer
=======
>>>>>>> 37a35028
from ansys.optislang.core.project import Project

pytestmark = pytest.mark.local_osl


@pytest.fixture()
def optislang(scope="function", autouse=False) -> Optislang:
    """Create Optislang class.

    Returns
    -------
    Optislang:
        Connects to the optiSLang application and provides an API to control it.
    """
    osl = Optislang()
<<<<<<< HEAD
    osl.timeout = 20
    return osl
=======
    osl.set_timeout(20)
    yield osl
    osl.dispose()
>>>>>>> 37a35028


# # def test_close(optislang: Optislang):
#     "Test ``close`` (close opened and create new project)."
#     with does_not_raise() as dnr:
#         optislang.close()
#         optislang.new()
#         optislang.dispose()
#     assert dnr is None


def test_dispose():
    "Test ``dispose``."
    osl = Optislang()
    osl.dispose()


<<<<<<< HEAD
def test_optislang_properties(optislang: Optislang):
    """Test ``Optislang`` properties."""
    print(optislang)
=======
def test_has_active_project(optislang: Optislang):
    """Test `has_active_project`"""
    # print(optislang)
    assert optislang.has_active_project
>>>>>>> 37a35028

    application = optislang.application
    assert isinstance(application, Application)

<<<<<<< HEAD
    logger = optislang.log
    assert isinstance(logger, OslCustomAdapter)

    name = optislang.name
    assert isinstance(name, str)
=======
def test_osl_version_string(optislang: Optislang):
    """Test ``osl_version_string``."""
    version = optislang.osl_version_string
    assert isinstance(version, str)
>>>>>>> 37a35028

    osl_server = optislang.osl_server
    assert isinstance(osl_server, OslServer)

    version = optislang.osl_version_string
    assert isinstance(version, str)

<<<<<<< HEAD
    major_version, minor_version, maintenance_version, revision = optislang.get_osl_version()
=======
def test_osl_version(optislang: Optislang):
    """Test ``osl_version``."""
    major_version, minor_version, maintenance_version, revision = optislang.osl_version
>>>>>>> 37a35028
    assert isinstance(major_version, int)
    assert isinstance(minor_version, int)
    assert isinstance(maintenance_version, int)
    assert isinstance(revision, int)

<<<<<<< HEAD
=======

def test_get_project(optislang: Optislang):
    """Test `get_project`."""
>>>>>>> 37a35028
    project = optislang.project
    assert isinstance(project, Project)

    timeout = optislang.timeout
    assert isinstance(timeout, (float, int))
    assert timeout == 20
<<<<<<< HEAD
    optislang.timeout = 30
    assert isinstance(timeout, (int, float))
    assert optislang.timeout == 30
    with pytest.raises(TypeError):
        optislang.timeout = "20"


def test_shutdown():
    "Test ``shutdown``."
    osl = Optislang(shutdown_on_finished=False)
    osl.shutdown()
    osl.dispose()
    time.sleep(3)
=======


def test_get_working_dir(optislang: Optislang):
    "Test ``get_working_dir``."
    working_dir = optislang.get_working_dir()
    assert isinstance(working_dir, Path)


def test_new(optislang: Optislang, tmp_path: Path):
    "Test ``new``."
    optislang.new()
    assert optislang.project is not None
    assert optislang.project.get_name() == "Unnamed project"
    optislang.save_as(file_path=tmp_path / "newProject.opf")


@pytest.mark.parametrize("path_type", [str, Path])
def test_open(optislang: Optislang, tmp_example_project, path_type):
    "Test ``open``."
    project = tmp_example_project("simple_calculator")
    if path_type == str:
        project = str(project)

    optislang.open(file_path=project)
    assert optislang.project is not None
    project_name = optislang.project.get_name()
    assert project_name == "calculator"


def test_reset(optislang: Optislang):
    "Test ``reset``."
    optislang.reset()


def test_run_python_script(optislang: Optislang):
    "Test ``run_python_script``."
    run_script = optislang.run_python_script(
        """
a = 5
b = 10
result = a + b
print(result)
"""
    )
    assert isinstance(run_script, tuple)
    assert run_script[0][0:2] == "15"


def test_run_python_file(optislang: Optislang, tmp_path: Path):
    "Test ``run_python_file``."
    cmd = """
a = 5
b = 10
result = a + b
print(result)
"""
    cmd_path = tmp_path / "commands.txt"
    with open(cmd_path, "w") as f:
        f.write(cmd)
    run_file = optislang.run_python_file(file_path=cmd_path)
    assert isinstance(run_file, tuple)


def test_save(optislang: Optislang):
    "Test save."
    project = optislang.project
    # XXX Property might not need to be an optional
    assert project is not None
    file_path = project.get_location()
    assert file_path.is_file()
    mod_time = os.path.getmtime(str(file_path))
    optislang.save()
    save_time = os.path.getmtime(str(file_path))
    assert mod_time != save_time


@pytest.mark.parametrize("path_type", [str, Path])
def test_save_as(optislang: Optislang, tmp_path: Path, path_type):
    "Test save_as."
    file_path = tmp_path / "test_save.opf"
    if path_type == str:
        optislang.save_as(file_path=str(file_path))
    else:
        optislang.save_as(file_path=file_path)
    assert file_path.is_file()


@pytest.mark.parametrize("path_type", [str, Path])
def test_save_copy(optislang: Optislang, tmp_path: Path, path_type):
    "Test ``save_copy``."
    copy_path = tmp_path / "test_save_copy.opf"
    if path_type == str:
        optislang.save_copy(file_path=str(copy_path))
    else:
        optislang.save_copy(file_path=copy_path)
    assert copy_path.is_file()


def test_start(optislang: Optislang):
    "Test ``start``."
    optislang.start()


def test_stop(optislang: Optislang):
    "Test ``stop``."
    optislang.run_python_script(
        r"""
from py_os_design import *
sens = actors.SensitivityActor("Sensitivity")
add_actor(sens)
python = actors.PythonActor('python_sleep')
sens.add_actor(python)
python.source = 'import time\ntime.sleep(0.1)\noutput_value = input_value*2'
python.add_parameter("input_value", PyOSDesignEntry(5.0))
python.add_response(("output_value", PyOSDesignEntry(10)))
connect(sens, "IODesign", python, "IDesign")
connect(python, "ODesign", sens, "IIDesign")
"""
    )
    optislang.start(wait_for_finished=False)
    optislang.stop()


# def test_stop_gently(optislang):
#     "Test ``stop_gently``."
#     with does_not_raise() as dnr:
#         optislang.run_python_script(
#             r"""
# from py_os_design import *
# sens = actors.SensitivityActor("Sensitivity")
# add_actor(sens)
# python = actors.PythonActor('python_sleep')
# sens.add_actor(python)
# python.source = 'import time\ntime.sleep(0.1)\noutput_value = input_value*2'
# python.add_parameter("input_value", PyOSDesignEntry(5.0))
# python.add_response(("output_value", PyOSDesignEntry(10)))
# connect(sens, "IODesign", python, "IDesign")
# connect(python, "ODesign", sens, "IIDesign")
# """
#         )
#         optislang.start(wait_for_finished=False)
#         optislang.stop_gently()
#     assert dnr is None
#     with does_not_raise() as dnr:
#         optislang.dispose()
#         time.sleep(3)
#     assert dnr is None
>>>>>>> 37a35028
<|MERGE_RESOLUTION|>--- conflicted
+++ resolved
@@ -1,19 +1,11 @@
-<<<<<<< HEAD
 import time
-=======
-import os
-from pathlib import Path
->>>>>>> 37a35028
 
 import pytest
 
 from ansys.optislang.core import Optislang
-<<<<<<< HEAD
 from ansys.optislang.core.application import Application
 from ansys.optislang.core.logging import OslCustomAdapter
 from ansys.optislang.core.osl_server import OslServer
-=======
->>>>>>> 37a35028
 from ansys.optislang.core.project import Project
 
 pytestmark = pytest.mark.local_osl
@@ -29,14 +21,8 @@
         Connects to the optiSLang application and provides an API to control it.
     """
     osl = Optislang()
-<<<<<<< HEAD
     osl.timeout = 20
     return osl
-=======
-    osl.set_timeout(20)
-    yield osl
-    osl.dispose()
->>>>>>> 37a35028
 
 
 # # def test_close(optislang: Optislang):
@@ -54,32 +40,18 @@
     osl.dispose()
 
 
-<<<<<<< HEAD
 def test_optislang_properties(optislang: Optislang):
     """Test ``Optislang`` properties."""
     print(optislang)
-=======
-def test_has_active_project(optislang: Optislang):
-    """Test `has_active_project`"""
-    # print(optislang)
-    assert optislang.has_active_project
->>>>>>> 37a35028
 
     application = optislang.application
     assert isinstance(application, Application)
 
-<<<<<<< HEAD
     logger = optislang.log
     assert isinstance(logger, OslCustomAdapter)
 
     name = optislang.name
     assert isinstance(name, str)
-=======
-def test_osl_version_string(optislang: Optislang):
-    """Test ``osl_version_string``."""
-    version = optislang.osl_version_string
-    assert isinstance(version, str)
->>>>>>> 37a35028
 
     osl_server = optislang.osl_server
     assert isinstance(osl_server, OslServer)
@@ -87,31 +59,18 @@
     version = optislang.osl_version_string
     assert isinstance(version, str)
 
-<<<<<<< HEAD
     major_version, minor_version, maintenance_version, revision = optislang.get_osl_version()
-=======
-def test_osl_version(optislang: Optislang):
-    """Test ``osl_version``."""
-    major_version, minor_version, maintenance_version, revision = optislang.osl_version
->>>>>>> 37a35028
     assert isinstance(major_version, int)
     assert isinstance(minor_version, int)
     assert isinstance(maintenance_version, int)
     assert isinstance(revision, int)
 
-<<<<<<< HEAD
-=======
-
-def test_get_project(optislang: Optislang):
-    """Test `get_project`."""
->>>>>>> 37a35028
     project = optislang.project
     assert isinstance(project, Project)
 
     timeout = optislang.timeout
     assert isinstance(timeout, (float, int))
     assert timeout == 20
-<<<<<<< HEAD
     optislang.timeout = 30
     assert isinstance(timeout, (int, float))
     assert optislang.timeout == 30
@@ -124,153 +83,4 @@
     osl = Optislang(shutdown_on_finished=False)
     osl.shutdown()
     osl.dispose()
-    time.sleep(3)
-=======
-
-
-def test_get_working_dir(optislang: Optislang):
-    "Test ``get_working_dir``."
-    working_dir = optislang.get_working_dir()
-    assert isinstance(working_dir, Path)
-
-
-def test_new(optislang: Optislang, tmp_path: Path):
-    "Test ``new``."
-    optislang.new()
-    assert optislang.project is not None
-    assert optislang.project.get_name() == "Unnamed project"
-    optislang.save_as(file_path=tmp_path / "newProject.opf")
-
-
-@pytest.mark.parametrize("path_type", [str, Path])
-def test_open(optislang: Optislang, tmp_example_project, path_type):
-    "Test ``open``."
-    project = tmp_example_project("simple_calculator")
-    if path_type == str:
-        project = str(project)
-
-    optislang.open(file_path=project)
-    assert optislang.project is not None
-    project_name = optislang.project.get_name()
-    assert project_name == "calculator"
-
-
-def test_reset(optislang: Optislang):
-    "Test ``reset``."
-    optislang.reset()
-
-
-def test_run_python_script(optislang: Optislang):
-    "Test ``run_python_script``."
-    run_script = optislang.run_python_script(
-        """
-a = 5
-b = 10
-result = a + b
-print(result)
-"""
-    )
-    assert isinstance(run_script, tuple)
-    assert run_script[0][0:2] == "15"
-
-
-def test_run_python_file(optislang: Optislang, tmp_path: Path):
-    "Test ``run_python_file``."
-    cmd = """
-a = 5
-b = 10
-result = a + b
-print(result)
-"""
-    cmd_path = tmp_path / "commands.txt"
-    with open(cmd_path, "w") as f:
-        f.write(cmd)
-    run_file = optislang.run_python_file(file_path=cmd_path)
-    assert isinstance(run_file, tuple)
-
-
-def test_save(optislang: Optislang):
-    "Test save."
-    project = optislang.project
-    # XXX Property might not need to be an optional
-    assert project is not None
-    file_path = project.get_location()
-    assert file_path.is_file()
-    mod_time = os.path.getmtime(str(file_path))
-    optislang.save()
-    save_time = os.path.getmtime(str(file_path))
-    assert mod_time != save_time
-
-
-@pytest.mark.parametrize("path_type", [str, Path])
-def test_save_as(optislang: Optislang, tmp_path: Path, path_type):
-    "Test save_as."
-    file_path = tmp_path / "test_save.opf"
-    if path_type == str:
-        optislang.save_as(file_path=str(file_path))
-    else:
-        optislang.save_as(file_path=file_path)
-    assert file_path.is_file()
-
-
-@pytest.mark.parametrize("path_type", [str, Path])
-def test_save_copy(optislang: Optislang, tmp_path: Path, path_type):
-    "Test ``save_copy``."
-    copy_path = tmp_path / "test_save_copy.opf"
-    if path_type == str:
-        optislang.save_copy(file_path=str(copy_path))
-    else:
-        optislang.save_copy(file_path=copy_path)
-    assert copy_path.is_file()
-
-
-def test_start(optislang: Optislang):
-    "Test ``start``."
-    optislang.start()
-
-
-def test_stop(optislang: Optislang):
-    "Test ``stop``."
-    optislang.run_python_script(
-        r"""
-from py_os_design import *
-sens = actors.SensitivityActor("Sensitivity")
-add_actor(sens)
-python = actors.PythonActor('python_sleep')
-sens.add_actor(python)
-python.source = 'import time\ntime.sleep(0.1)\noutput_value = input_value*2'
-python.add_parameter("input_value", PyOSDesignEntry(5.0))
-python.add_response(("output_value", PyOSDesignEntry(10)))
-connect(sens, "IODesign", python, "IDesign")
-connect(python, "ODesign", sens, "IIDesign")
-"""
-    )
-    optislang.start(wait_for_finished=False)
-    optislang.stop()
-
-
-# def test_stop_gently(optislang):
-#     "Test ``stop_gently``."
-#     with does_not_raise() as dnr:
-#         optislang.run_python_script(
-#             r"""
-# from py_os_design import *
-# sens = actors.SensitivityActor("Sensitivity")
-# add_actor(sens)
-# python = actors.PythonActor('python_sleep')
-# sens.add_actor(python)
-# python.source = 'import time\ntime.sleep(0.1)\noutput_value = input_value*2'
-# python.add_parameter("input_value", PyOSDesignEntry(5.0))
-# python.add_response(("output_value", PyOSDesignEntry(10)))
-# connect(sens, "IODesign", python, "IDesign")
-# connect(python, "ODesign", sens, "IIDesign")
-# """
-#         )
-#         optislang.start(wait_for_finished=False)
-#         optislang.stop_gently()
-#     assert dnr is None
-#     with does_not_raise() as dnr:
-#         optislang.dispose()
-#         time.sleep(3)
-#     assert dnr is None
->>>>>>> 37a35028
+    time.sleep(3)