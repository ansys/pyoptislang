--- conflicted
+++ resolved
@@ -116,7 +116,17 @@
       #     files: .cov/coverage.xml
 
   security:
-<<<<<<< HEAD
+    name: "Security checks"
+    runs-on: ubuntu-latest
+    steps:
+      - uses: ansys/actions/check-actions-security@v10
+        with:
+          generate-summary: true
+          token: ${{ secrets.GITHUB_TOKEN }}
+          auditing-level: 'high'
+          trust-ansys-actions: true
+  
+  vulnerabilities:
     name: "Vulnerability check"
     runs-on: ubuntu-latest
     steps:
@@ -126,17 +136,6 @@
           token: ${{ secrets.PYANSYS_CI_BOT_TOKEN }}
           python-package-name: 'ansys-optislang-core'
           dev-mode: ${{ github.ref != 'refs/heads/main' }}
-=======
-    name: "Security checks"
-    runs-on: ubuntu-latest
-    steps:
-      - uses: ansys/actions/check-actions-security@v10
-        with:
-          generate-summary: true
-          token: ${{ secrets.GITHUB_TOKEN }}
-          auditing-level: 'high'
-          trust-ansys-actions: true
->>>>>>> b26fa6e2
 
   doc:
     name: "Documentation"
