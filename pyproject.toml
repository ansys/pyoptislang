[build-system]
requires = ["flit_core >=3.2,<4"]
build-backend = "flit_core.buildapi"

[project]
# Check https://flit.readthedocs.io/en/latest/pyproject_toml.html for all available sections
name = "ansys-optislang-core"
version = "0.10.dev0"
description = "A Python wrapper for Ansys optiSLang application."
readme = "README.rst"
requires-python = ">=3.9,<4"
license = {file = "LICENSE"}
authors = [
    {name = "ANSYS, Inc.", email = "pyansys.core@ansys.com"},
]
maintainers = [
    {name = "PyAnsys developers", email = "pyansys.maintainers@ansys.com"},
]

classifiers = [
    "Development Status :: 4 - Beta",
    "Intended Audience :: Science/Research",
    "License :: OSI Approved :: MIT License",
    "Operating System :: OS Independent",
    "Programming Language :: Python :: 3",
    "Programming Language :: Python :: 3.9",
    "Programming Language :: Python :: 3.10",
    "Programming Language :: Python :: 3.11",
    "Programming Language :: Python :: 3.12",
    "Programming Language :: Python :: 3.13",
    "Topic :: Scientific/Engineering",
]
dependencies = [
    "psutil>=5.9",
    "Deprecated>=1.2.14",
]

[project.optional-dependencies]
tests = [
    "pytest==8.3.4",
    "pytest-cov==6.0.0",
    "matplotlib>=3.5.3",
]
doc = [
<<<<<<< HEAD
    "ansys-sphinx-theme==1.2.4",
    "matplotlib==3.10.0",
=======
    "ansys-sphinx-theme==1.2.6",
    "matplotlib==3.9.3",
>>>>>>> fa22e187
    "numpydoc==1.8.0",
    "pypandoc==1.14",
    "Sphinx==8.1.3",
    "sphinx-copybutton==0.5.2",
    "sphinx-gallery==0.18.0",
    "sphinxcontrib-images==0.9.4",
]
build = [
    "build>=0.8.0",
    "twine>=4.0.1",
]

[tool.flit.module]
name = "ansys.optislang.core"

[project.urls]
Homepage = "https://optislang.docs.pyansys.com"
Documentation = "https://optislang.docs.pyansys.com"
Source = "https://github.com/ansys/pyoptislang"
Tracker = "https://github.com/ansys/pyoptislang/issues"

[tool.black]
line-length = 100

[tool.isort]
profile = "black"
force_sort_within_sections = true
line_length = 100
default_section = "THIRDPARTY"
src_paths = ["doc", "src", "tests"]

[tool.coverage.run]
source = ["ansys.optislang"]

[tool.coverage.report]
show_missing = true

[tool.coverage.html]
directory = ".cov/html"

[tool.coverage.xml]
output = ".cov/coverage.xml"

[tool.pytest.ini_options]
markers = [
    "local_osl: local optiSLang process is used",
]<|MERGE_RESOLUTION|>--- conflicted
+++ resolved
@@ -42,13 +42,8 @@
     "matplotlib>=3.5.3",
 ]
 doc = [
-<<<<<<< HEAD
-    "ansys-sphinx-theme==1.2.4",
+    "ansys-sphinx-theme==1.2.6",
     "matplotlib==3.10.0",
-=======
-    "ansys-sphinx-theme==1.2.6",
-    "matplotlib==3.9.3",
->>>>>>> fa22e187
     "numpydoc==1.8.0",
     "pypandoc==1.14",
     "Sphinx==8.1.3",
