--- conflicted
+++ resolved
@@ -37,13 +37,8 @@
 
 [project.optional-dependencies]
 tests = [
-<<<<<<< HEAD
     "pytest==8.4.2",
-    "pytest-cov==6.2.1",
-=======
-    "pytest==8.4.1",
     "pytest-cov==6.3.0",
->>>>>>> fd09dd4f
     "matplotlib>=3.5.3",
 ]
 doc = [
