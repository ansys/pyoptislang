--- conflicted
+++ resolved
@@ -42,13 +42,8 @@
     "matplotlib>=3.5.3",
 ]
 doc = [
-<<<<<<< HEAD
     "ansys-sphinx-theme==0.10.6",
-    "matplotlib==3.7.1",
-=======
-    "ansys-sphinx-theme==0.9.9",
     "matplotlib==3.7.2",
->>>>>>> 424a2267
     "numpydoc==1.5.0",
     "pypandoc==1.11",
     "Sphinx==7.2.5",
