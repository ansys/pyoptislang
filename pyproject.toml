--- conflicted
+++ resolved
@@ -44,13 +44,8 @@
     "ansys-sphinx-theme==1.2.0",
     "matplotlib==3.9.2",
     "numpydoc==1.8.0",
-<<<<<<< HEAD
-    "pypandoc==1.13",
+    "pypandoc==1.14",
     "Sphinx==8.0.2",
-=======
-    "pypandoc==1.14",
-    "Sphinx==7.4.7",
->>>>>>> c6811f6a
     "sphinx-copybutton==0.5.2",
     "sphinx-gallery==0.18.0",
     "sphinxcontrib-images==0.9.4",
