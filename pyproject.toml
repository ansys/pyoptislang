--- conflicted
+++ resolved
@@ -43,13 +43,8 @@
     "matplotlib>=3.5.3",
 ]
 doc = [
-<<<<<<< HEAD
     "ansys-sphinx-theme==0.14.1",
-    "matplotlib==3.8.2",
-=======
-    "ansys-sphinx-theme==0.13.1",
     "matplotlib==3.8.3",
->>>>>>> fef9641f
     "numpydoc==1.6.0",
     "pypandoc==1.13",
     "Sphinx==7.2.6",
