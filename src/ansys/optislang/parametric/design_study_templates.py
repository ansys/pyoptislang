--- conflicted
+++ resolved
@@ -42,10 +42,7 @@
     ParametricSystem,
     ProxySolverNode,
 )
-<<<<<<< HEAD
-=======
 from ansys.optislang.core.slot_types import SlotTypeHint
->>>>>>> 228da712
 from ansys.optislang.parametric.design_study import (
     ExecutableBlock,
     ManagedInstance,
