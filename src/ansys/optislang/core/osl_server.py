--- conflicted
+++ resolved
@@ -1,15 +1,11 @@
 """Contains abstract optiSLang server class."""
 
 from abc import ABC, abstractmethod
-<<<<<<< HEAD
+from pathlib import Path
 from typing import TYPE_CHECKING, Dict, Iterable, List, Sequence, Tuple, Union
 
 if TYPE_CHECKING:
     from ansys.optislang.core.project_parametric import Design, ParameterManager
-=======
-from pathlib import Path
-from typing import Sequence, Tuple, Union
->>>>>>> b52bb257
 
 
 class OslServer(ABC):
@@ -508,150 +504,6 @@
         """
         pass
 
-<<<<<<< HEAD
-    @abstractmethod
-    def stop_gently(self, wait_for_finish: bool = True) -> None:
-        """Stop project execution after the current design is finished.
-
-        Parameters
-        ----------
-        wait_for_finish : bool, optional
-            Determines whether this function call should wait on the optiSlang to finish
-            the project execution. Defaults to ``True``.
-
-        Raises
-        ------
-        OslCommunicationError
-            Raised when an error occurs while communicating with server.
-        OslCommandError
-            Raised when the command or query fails.
-        TimeoutError
-            Raised when the timeout float value expires.
-        """
-        pass
-
-    # new functionality
-    @abstractmethod
-    def get_nodes_dict(self) -> Dict:
-        """Return dictionary of nodes at root level."""
-        pass
-
-    @abstractmethod
-    def get_parameter_manager(self) -> "ParameterManager":
-        """Return instance of class ``ParameterManager``."""
-        pass
-
-    @abstractmethod
-    def get_parameters_list(self) -> Dict:
-        """Return list of defined parameters.
-
-        Raises
-        ------
-        OslCommunicationError
-            Raised when an error occurs while communicating with server.
-        OslCommandError
-            Raised when the command or query fails.
-        TimeoutError
-            Raised when the timeout float value expires.
-        """
-        pass
-
-    @abstractmethod
-    def create_design(self, parameters: Dict = None) -> None:
-        """Return a new instance of ``Design`` class.
-
-        Parameters
-        ----------
-        parameters: Dict, opt
-            Dictionary of parameters and it's values {'parname': value, ...}.
-
-        Returns
-        -------
-        Design
-            Instance of ``Design`` class.
-        """
-        pass
-
-    @abstractmethod
-    def evaluate_design(self, design: "Design") -> Tuple[Dict, Dict]:
-        """Evaluate requested design.
-
-        Parameters
-        ----------
-        design: Design
-            Instance of ``Design`` class with defined parameters.
-
-        Returns
-        -------
-        Tuple[Dict, Dict]
-            0: Design parameters.
-            1: Responses.
-
-        Raises
-        ------
-        OslCommunicationError
-            Raised when an error occurs while communicating with server.
-        OslCommandError
-            Raised when the command or query fails.
-        TimeoutError
-            Raised when the timeout float value expires.
-        """
-        pass
-
-    @abstractmethod
-    def validate_design(self, design: "Design") -> Tuple[str, bool, List[str]]:
-        """Compare parameters defined in design and project.
-
-        Parameters
-        ----------
-        design: Design
-            Instance of ``Design`` class with defined parameters.
-
-        Returns
-        -------
-        Tuple[str, bool, List]
-            0: str, Message describing differences.
-            1: bool, True if there are not any missing or redundant parameters.
-            2: List, Missing parameters.
-
-        Raises
-        ------
-        OslCommunicationError
-            Raised when an error occurs while communicating with server.
-        OslCommandError
-            Raised when the command or query fails.
-        TimeoutError
-            Raised when the timeout float value expires.
-        """
-        pass
-
-    @abstractmethod
-    def evaluate_multiple_designs(self, designs: Iterable["Design"]) -> Dict:
-        """Evaluate multiple designs.
-
-        Parameters
-        ----------
-        designs: Iterable[Design]
-            Iterable of ``Design`` class instances with defined parameters.
-
-        Returns
-        -------
-        multiple_design_output: List[Tuple[Dict, Dict]]
-            Tuple[Dict, Dict]:
-                0: Design parameters.
-                1: Responses.
-
-        Raises
-        ------
-        OslCommunicationError
-            Raised when an error occurs while communicating with server.
-        OslCommandError
-            Raised when the command or query fails.
-        TimeoutError
-            Raised when the timeout float value expires.
-        """
-        pass
-=======
     # stop_gently method doesn't work properly in optiSLang 2023R1, therefore it was commented out
 
     # @abstractmethod
@@ -674,4 +526,247 @@
     #         Raised when the timeout float value expires.
     #     """
     #     pass
->>>>>>> b52bb257
+
+    # new functionality
+    @abstractmethod
+    def get_nodes_dict(self) -> Dict:
+        """Return dictionary of nodes at root level."""
+        pass
+
+    @abstractmethod
+    def get_parameter_manager(self) -> "ParameterManager":
+        """Return instance of class ``ParameterManager``."""
+        pass
+
+    @abstractmethod
+    def get_parameters_list(self) -> Dict:
+        """Return list of defined parameters.
+
+        Raises
+        ------
+        OslCommunicationError
+            Raised when an error occurs while communicating with server.
+        OslCommandError
+            Raised when the command or query fails.
+        TimeoutError
+            Raised when the timeout float value expires.
+        """
+        pass
+
+    @abstractmethod
+    def create_design(self, parameters: Dict = None) -> None:
+        """Return a new instance of ``Design`` class.
+
+        Parameters
+        ----------
+        parameters: Dict, opt
+            Dictionary of parameters and it's values {'parname': value, ...}.
+
+        Returns
+        -------
+        Design
+            Instance of ``Design`` class.
+        """
+        pass
+
+    @abstractmethod
+    def evaluate_design(self, design: "Design") -> Tuple[Dict, Dict]:
+        """Evaluate requested design.
+
+        Parameters
+        ----------
+        design: Design
+            Instance of ``Design`` class with defined parameters.
+
+        Returns
+        -------
+        Tuple[Dict, Dict]
+            0: Design parameters.
+            1: Responses.
+
+        Raises
+        ------
+        OslCommunicationError
+            Raised when an error occurs while communicating with server.
+        OslCommandError
+            Raised when the command or query fails.
+        TimeoutError
+            Raised when the timeout float value expires.
+        """
+        pass
+
+    @abstractmethod
+    def validate_design(self, design: "Design") -> Tuple[str, bool, List[str]]:
+        """Compare parameters defined in design and project.
+
+        Parameters
+        ----------
+        design: Design
+            Instance of ``Design`` class with defined parameters.
+
+        Returns
+        -------
+        Tuple[str, bool, List]
+            0: str, Message describing differences.
+            1: bool, True if there are not any missing or redundant parameters.
+            2: List, Missing parameters.
+
+        Raises
+        ------
+        OslCommunicationError
+            Raised when an error occurs while communicating with server.
+        OslCommandError
+            Raised when the command or query fails.
+        TimeoutError
+            Raised when the timeout float value expires.
+        """
+        pass
+
+    @abstractmethod
+    def evaluate_multiple_designs(self, designs: Iterable["Design"]) -> Dict:
+        """Evaluate multiple designs.
+
+        Parameters
+        ----------
+        designs: Iterable[Design]
+            Iterable of ``Design`` class instances with defined parameters.
+
+        Returns
+        -------
+        multiple_design_output: List[Tuple[Dict, Dict]]
+            Tuple[Dict, Dict]:
+                0: Design parameters.
+                1: Responses.
+
+        Raises
+        ------
+        OslCommunicationError
+            Raised when an error occurs while communicating with server.
+        OslCommandError
+            Raised when the command or query fails.
+        TimeoutError
+            Raised when the timeout float value expires.
+        """
+        pass
+
+    # new functionality
+    @abstractmethod
+    def get_nodes_dict(self) -> Dict:
+        """Return dictionary of nodes at root level."""
+        pass
+
+    @abstractmethod
+    def get_parameter_manager(self) -> "ParameterManager":
+        """Return instance of class ``ParameterManager``."""
+        pass
+
+    @abstractmethod
+    def get_parameters_list(self) -> Dict:
+        """Return list of defined parameters.
+
+        Raises
+        ------
+        OslCommunicationError
+            Raised when an error occurs while communicating with server.
+        OslCommandError
+            Raised when the command or query fails.
+        TimeoutError
+            Raised when the timeout float value expires.
+        """
+        pass
+
+    @abstractmethod
+    def create_design(self, parameters: Dict = None) -> None:
+        """Return a new instance of ``Design`` class.
+
+        Parameters
+        ----------
+        parameters: Dict, opt
+            Dictionary of parameters and it's values {'parname': value, ...}.
+
+        Returns
+        -------
+        Design
+            Instance of ``Design`` class.
+        """
+        pass
+
+    @abstractmethod
+    def evaluate_design(self, design: "Design") -> Tuple[Dict, Dict]:
+        """Evaluate requested design.
+
+        Parameters
+        ----------
+        design: Design
+            Instance of ``Design`` class with defined parameters.
+
+        Returns
+        -------
+        Tuple[Dict, Dict]
+            0: Design parameters.
+            1: Responses.
+
+        Raises
+        ------
+        OslCommunicationError
+            Raised when an error occurs while communicating with server.
+        OslCommandError
+            Raised when the command or query fails.
+        TimeoutError
+            Raised when the timeout float value expires.
+        """
+        pass
+
+    @abstractmethod
+    def validate_design(self, design: "Design") -> Tuple[str, bool, List[str]]:
+        """Compare parameters defined in design and project.
+
+        Parameters
+        ----------
+        design: Design
+            Instance of ``Design`` class with defined parameters.
+
+        Returns
+        -------
+        Tuple[str, bool, List]
+            0: str, Message describing differences.
+            1: bool, True if there are not any missing or redundant parameters.
+            2: List, Missing parameters.
+
+        Raises
+        ------
+        OslCommunicationError
+            Raised when an error occurs while communicating with server.
+        OslCommandError
+            Raised when the command or query fails.
+        TimeoutError
+            Raised when the timeout float value expires.
+        """
+        pass
+
+    @abstractmethod
+    def evaluate_multiple_designs(self, designs: Iterable["Design"]) -> Dict:
+        """Evaluate multiple designs.
+
+         Parameters
+        ----------
+        designs: Iterable[Design]
+            Iterable of ``Design`` class instances with defined parameters.
+
+        Returns
+        -------
+        multiple_design_output: List[Tuple[Dict, Dict]]
+            Tuple[Dict, Dict]:
+                0: Design parameters.
+                1: Responses.
+
+        Raises
+        ------
+        OslCommunicationError
+            Raised when an error occurs while communicating with server.
+        OslCommandError
+            Raised when the command or query fails.
+        TimeoutError
+            Raised when the timeout float value expires.
+        """
+        pass