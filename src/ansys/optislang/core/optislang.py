--- conflicted
+++ resolved
@@ -1,10 +1,6 @@
 """Contains Optislang class which provides python API for optiSLang application."""
-<<<<<<< HEAD
+from pathlib import Path
 from typing import TYPE_CHECKING, Dict, Iterable, List, Sequence, Tuple, Union
-=======
-from pathlib import Path
-from typing import Sequence, Tuple, Union
->>>>>>> b52bb257
 
 from importlib_metadata import version
 
@@ -145,18 +141,9 @@
     def __str__(self):
         """Return product name, version of optiSLang and PyOptiSLang version."""
         return (
-<<<<<<< HEAD
-            "----------------------------------------------------------------------\n"
-            f"Product name: optiSLang\n"
-            f"Version: {self.get_osl_version()}\n"
-            f"PyOptiSLang: {version('ansys.optislang.core')}\n"
-            f"Project name: {self.get_project_name()}\n"
-            "----------------------------------------------------------------------"
-=======
             f"Product name: optiSLang\n"
             f"Version: {self.get_osl_version_string()}\n"
             f"PyOptiSLang: {version('ansys.optislang.core')}"
->>>>>>> b52bb257
         )
 
     def __enter__(self):
@@ -570,129 +557,6 @@
         TimeoutError
             Raised when the timeout float value expires.
         """
-<<<<<<< HEAD
-        self.__osl_server.stop_gently(wait_for_finish)
-
-    # new functionality
-    def get_nodes_dict(self) -> Dict:
-        """Return dictionary of nodes in root level."""
-        return self.__osl_server.get_nodes_dict()
-
-    def get_parameter_manager(self) -> "ParameterManager":
-        """Return instance of class ``ParameterManager``."""
-        return self.__osl_server.get_parameter_manager()
-
-    def get_parameters_list(self) -> List:
-        """Return list of defined parameters.
-
-        Raises
-        ------
-        OslCommunicationError
-            Raised when an error occurs while communicating with server.
-        OslCommandError
-            Raised when the command or query fails.
-        TimeoutError
-            Raised when the timeout float value expires.
-        """
-        # TODO: create test
-        return self.__osl_server.get_parameters_list()
-
-    def create_design(self, parameters: Dict = None) -> "Design":
-        """Return a new instance of ``Design`` class.
-
-        Parameters
-        ----------
-        parameters: Dict, opt
-            Dictionary of parameters and it's values {'parname': value, ...}.
-
-        Returns
-        -------
-        Design
-            Instance of ``Design`` class.
-        """
-        # TODO: create test
-        return self.__osl_server.create_design(parameters)
-
-    def evaluate_design(self, design: "Design") -> Tuple:
-        """Evaluate requested design.
-
-        Parameters
-        ----------
-        design: Design
-            Instance of ``Design`` class with defined parameters.
-
-        Returns
-        -------
-        Tuple[Dict, Dict]
-            0: Design parameters.
-            1: Responses.
-
-        Raises
-        ------
-        OslCommunicationError
-            Raised when an error occurs while communicating with server.
-        OslCommandError
-            Raised when the command or query fails.
-        TimeoutError
-            Raised when the timeout float value expires.
-        """
-        # TODO: create test
-        return self.__osl_server.evaluate_design(design)
-
-    def evaluate_multiple_designs(self, designs: Iterable["Design"]) -> Dict:
-        """Evaluate multiple designs.
-
-        Parameters
-        ----------
-        designs: Iterable[Design]
-            Iterable of ``Design`` class instances with defined parameters.
-
-        Returns
-        -------
-        multiple_design_output: List[Tuple[Dict, Dict]]
-            Tuple[Dict, Dict]:
-                0: Design parameters.
-                1: Responses.
-
-        Raises
-        ------
-        OslCommunicationError
-            Raised when an error occurs while communicating with server.
-        OslCommandError
-            Raised when the command or query fails.
-        TimeoutError
-            Raised when the timeout float value expires.
-        """
-        # TODO: create test
-        return self.__osl_server.evaluate_multiple_designs(designs)
-
-    def validate_design(self, design: "Design") -> Tuple[str, bool, List]:
-        """Compare parameters defined in design and project.
-
-        Parameters
-        ----------
-        design: Design
-            Instance of ``Design`` class with defined parameters.
-
-        Returns
-        -------
-        Tuple[str, bool, List]
-            0: str, Message describing differences.
-            1: bool, True if there are not any missing or redundant parameters.
-            2: List, Missing parameters.
-
-        Raises
-        ------
-        OslCommunicationError
-            Raised when an error occurs while communicating with server.
-        OslCommandError
-            Raised when the command or query fails.
-        TimeoutError
-            Raised when the timeout float value expires.
-        """
-        # TODO: create test
-        return self.__osl_server.validate_design(design)
-=======
         self.__osl_server.stop(wait_for_finished)
 
     # stop_gently method doesn't work properly in optiSLang 2023R1, therefore it was commented out
@@ -718,4 +582,123 @@
     #         Raised when the timeout float value expires.
     #     """
     #     self.__osl_server.stop_gently(wait_for_finished)
->>>>>>> b52bb257
+
+    # new functionality
+    def get_nodes_dict(self) -> Dict:
+        """Return dictionary of nodes in root level."""
+        return self.__osl_server.get_nodes_dict()
+
+    def get_parameter_manager(self) -> "ParameterManager":
+        """Return instance of class ``ParameterManager``."""
+        return self.__osl_server.get_parameter_manager()
+
+    def get_parameters_list(self) -> List:
+        """Return list of defined parameters.
+
+        Raises
+        ------
+        OslCommunicationError
+            Raised when an error occurs while communicating with server.
+        OslCommandError
+            Raised when the command or query fails.
+        TimeoutError
+            Raised when the timeout float value expires.
+        """
+        # TODO: create test
+        return self.__osl_server.get_parameters_list()
+
+    def create_design(self, parameters: Dict = None) -> "Design":
+        """Return a new instance of ``Design`` class.
+
+        Parameters
+        ----------
+        parameters: Dict, opt
+            Dictionary of parameters and it's values {'parname': value, ...}.
+
+        Returns
+        -------
+        Design
+            Instance of ``Design`` class.
+        """
+        # TODO: create test
+        return self.__osl_server.create_design(parameters)
+
+    def evaluate_design(self, design: "Design") -> Tuple:
+        """Evaluate requested design.
+
+        Parameters
+        ----------
+        design: Design
+            Instance of ``Design`` class with defined parameters.
+
+        Returns
+        -------
+        Tuple[Dict, Dict]
+            0: Design parameters.
+            1: Responses.
+
+        Raises
+        ------
+        OslCommunicationError
+            Raised when an error occurs while communicating with server.
+        OslCommandError
+            Raised when the command or query fails.
+        TimeoutError
+            Raised when the timeout float value expires.
+        """
+        # TODO: create test
+        return self.__osl_server.evaluate_design(design)
+
+    def evaluate_multiple_designs(self, designs: Iterable["Design"]) -> Dict:
+        """Evaluate multiple designs.
+
+        Parameters
+        ----------
+        designs: Iterable[Design]
+            Iterable of ``Design`` class instances with defined parameters.
+
+        Returns
+        -------
+        multiple_design_output: List[Tuple[Dict, Dict]]
+            Tuple[Dict, Dict]:
+                0: Design parameters.
+                1: Responses.
+
+        Raises
+        ------
+        OslCommunicationError
+            Raised when an error occurs while communicating with server.
+        OslCommandError
+            Raised when the command or query fails.
+        TimeoutError
+            Raised when the timeout float value expires.
+        """
+        # TODO: create test
+        return self.__osl_server.evaluate_multiple_designs(designs)
+
+    def validate_design(self, design: "Design") -> Tuple[str, bool, List]:
+        """Compare parameters defined in design and project.
+
+        Parameters
+        ----------
+        design: Design
+            Instance of ``Design`` class with defined parameters.
+
+        Returns
+        -------
+        Tuple[str, bool, List]
+            0: str, Message describing differences.
+            1: bool, True if there are not any missing or redundant parameters.
+            2: List, Missing parameters.
+
+        Raises
+        ------
+        OslCommunicationError
+            Raised when an error occurs while communicating with server.
+        OslCommandError
+            Raised when the command or query fails.
+        TimeoutError
+            Raised when the timeout float value expires.
+        """
+        # TODO: create test
+        return self.__osl_server.validate_design(design)