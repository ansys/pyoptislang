--- conflicted
+++ resolved
@@ -57,86 +57,14 @@
     "python_node": None,
     "optimizer_settings": None,
     "sensitivity_settings": None,
-<<<<<<< HEAD
-    "simple_calculator": os.path.join(module_path, "00_run_script", "files", "calculator.opf"),
-    "calculator_with_params": os.path.join(
-        module_path, "00_run_script", "files", "calculator_with_params.opf"
+    "simple_calculator": (module_path / "00_run_script" / "files" / "calculator.opf",),
+    "calculator_with_params": (
+        module_path / "00_run_script" / "files" / "calculator_with_params.opf",
     ),
-=======
-    "simple_calculator": (module_path / "00_run_script" / "files" / "calculator.opf",),
->>>>>>> b52bb257
 }
 
 # dictionary of scripts to be run
 example_scripts = {
-<<<<<<< HEAD
-    "ansys_workbench_portscan": os.path.join(
-        module_path, "00_run_script", "scripts", "ansys_workbench_portscan.py"
-    ),
-    "arsm_ten_bar_truss": os.path.join(
-        module_path, "00_run_script", "ten_bar_truss", "scripts", "arsm_ten_bar_truss.py"
-    ),
-    "ansys_workbench_ten_bar_truss": os.path.join(
-        module_path, "00_run_script", "ten_bar_truss", "scripts", "ansys_workbench_ten_bar_truss.py"
-    ),
-    "ten_bar_modify_parameters": os.path.join(
-        module_path, "00_run_script", "ten_bar_truss", "scripts", "ten_bar_modify_parameters.py"
-    ),
-    "ten_bar_truss_lc2": os.path.join(
-        module_path, "00_run_script", "ten_bar_truss", "scripts", "ten_bar_truss_lc2.py"
-    ),
-    "oscillatorcalibration_system_ascii": os.path.join(
-        module_path,
-        "00_run_script",
-        "oscillator",
-        "scripts",
-        "oscillatorcalibration_system_ascii.py",
-    ),
-    "oscillatorcalibration_system_python": os.path.join(
-        module_path,
-        "00_run_script",
-        "oscillator",
-        "scripts",
-        "oscillatorcalibration_system_python.py",
-    ),
-    "oscillator_optimization_ea": os.path.join(
-        module_path, "00_run_script", "oscillator", "scripts", "oscillator_optimization_ea.py"
-    ),
-    "oscillator_optimization_on_mop": os.path.join(
-        module_path, "00_run_script", "oscillator", "scripts", "oscillator_optimization_on_mop.py"
-    ),
-    "oscillator_robustness_arsm": os.path.join(
-        module_path, "00_run_script", "oscillator", "scripts", "oscillator_robustness_arsm.py"
-    ),
-    "oscillator_sensitivity_mop": os.path.join(
-        module_path, "00_run_script", "oscillator", "scripts", "oscillator_sensitivity_mop.py"
-    ),
-    "oscillator_system_python": os.path.join(
-        module_path, "00_run_script", "oscillator", "scripts", "oscillator_system_python.py"
-    ),
-    "create_all_possible_nodes": os.path.join(
-        module_path, "00_run_script", "scripts", "create_all_possible_nodes.py"
-    ),
-    "etk_abaqus": os.path.join(
-        module_path, "00_run_script", "etk_abaqus", "scripts", "etk_abaqus.py"
-    ),
-    "python_help": os.path.join(
-        module_path, "00_run_script", "python", "scripts", "python_help.py"
-    ),
-    "python_node": os.path.join(
-        module_path, "00_run_script", "python", "scripts", "python_node.py"
-    ),
-    "optimizer_settings": os.path.join(
-        module_path, "00_run_script", "scripts", "optimizer_settings.py"
-    ),
-    "sensitivity_settings": os.path.join(
-        module_path, "00_run_script", "scripts", "sensitivity_settings.py"
-    ),
-    "simple_calculator": os.path.join(
-        module_path, "00_run_script", "scripts", "simple_calculator.py"
-    ),
-    "calculator_with_params": None,
-=======
     "ansys_workbench_portscan": module_path
     / "00_run_script"
     / "scripts"
@@ -206,5 +134,5 @@
     "optimizer_settings": module_path / "00_run_script" / "scripts" / "optimizer_settings.py",
     "sensitivity_settings": module_path / "00_run_script" / "scripts" / "sensitivity_settings.py",
     "simple_calculator": module_path / "00_run_script" / "scripts" / "simple_calculator.py",
->>>>>>> b52bb257
+    "calculator_with_params": None,
 }