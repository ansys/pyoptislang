--- conflicted
+++ resolved
@@ -25,7 +25,6 @@
     LOG_ERROR = 4
     LOG_DEBUG = 5
     EXECUTION_STARTED = 6
-<<<<<<< HEAD
     PROCESSING_STARTED = 7
     EXECUTION_FINISHED = 8
     NOTHING_PROCESSED = 9
@@ -36,18 +35,6 @@
     ACTOR_NAME_CHANGED = 14
     ACTOR_CONTENTS_CHANGED = 15
     ACTOR_DATA_CHANGED = 16
-=======
-    EXECUTION_FINISHED = 7
-    NOTHING_PROCESSED = 8
-    CHECK_FAILED = 9
-    EXEC_FAILED = 10
-    ACTOR_STATE_CHANGED = 11
-    ACTOR_ACTIVE_CHANGED = 12
-    ACTOR_NAME_CHANGED = 13
-    ACTOR_CONTENTS_CHANGED = 14
-    ACTOR_DATA_CHANGED = 15
-    NUM_NOTIFICATIONS = 16
->>>>>>> f31f4356
     ALL = 17
 
 
