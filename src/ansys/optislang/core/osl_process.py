--- conflicted
+++ resolved
@@ -54,9 +54,6 @@
         Defaults to ``None``.
     batch : bool, optional
         Determines whether to start optiSLang server in batch mode. Defaults to ``True``.
-<<<<<<< HEAD
-    port_range : Optional[Tuple[int, int]], optional
-=======
 
         ..note:: Cannot be used in combination with service mode.
 
@@ -67,7 +64,6 @@
         ..note:: Cannot be used in combination with batch mode.
 
     port_range : Tuple[int, int], optional
->>>>>>> 8cd7b9bf
         Defines the port range for optiSLang server. Defaults to ``None``.
     password : Optional[str], optional
         The server password. Use when communication with the server requires the request
