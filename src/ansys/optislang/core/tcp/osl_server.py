--- conflicted
+++ resolved
@@ -1586,10 +1586,6 @@
         TimeoutError
             Raised when the timeout float value expires.
         """
-<<<<<<< HEAD
-        # TODO: test
-=======
->>>>>>> fc4cde9f
         current_func_name = self.create_input_slot.__name__
         self.send_command(
             command=commands.create_input_slot(
@@ -1626,10 +1622,6 @@
         TimeoutError
             Raised when the timeout float value expires.
         """
-<<<<<<< HEAD
-        # TODO: test
-=======
->>>>>>> fc4cde9f
         current_func_name = self.create_output_slot.__name__
         self.send_command(
             command=commands.create_output_slot(
