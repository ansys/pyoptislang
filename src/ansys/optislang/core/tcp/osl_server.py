# Copyright (C) 2022 - 2025 ANSYS, Inc. and/or its affiliates.
# SPDX-License-Identifier: MIT
#
#
# Permission is hereby granted, free of charge, to any person obtaining a copy
# of this software and associated documentation files (the "Software"), to deal
# in the Software without restriction, including without limitation the rights
# to use, copy, modify, merge, publish, distribute, sublicense, and/or sell
# copies of the Software, and to permit persons to whom the Software is
# furnished to do so, subject to the following conditions:
#
# The above copyright notice and this permission notice shall be included in all
# copies or substantial portions of the Software.
#
# THE SOFTWARE IS PROVIDED "AS IS", WITHOUT WARRANTY OF ANY KIND, EXPRESS OR
# IMPLIED, INCLUDING BUT NOT LIMITED TO THE WARRANTIES OF MERCHANTABILITY,
# FITNESS FOR A PARTICULAR PURPOSE AND NONINFRINGEMENT. IN NO EVENT SHALL THE
# AUTHORS OR COPYRIGHT HOLDERS BE LIABLE FOR ANY CLAIM, DAMAGES OR OTHER
# LIABILITY, WHETHER IN AN ACTION OF CONTRACT, TORT OR OTHERWISE, ARISING FROM,
# OUT OF OR IN CONNECTION WITH THE SOFTWARE OR THE USE OR OTHER DEALINGS IN THE
# SOFTWARE.

"""Contains classes for plain TCP/IP communication with server."""
from __future__ import annotations

import atexit
from datetime import datetime
from ipaddress import ip_address
import json
import logging
import os
from pathlib import Path
from queue import Queue
import re
import signal
import socket
import struct
import sys
import threading
import time
from typing import Any, Callable, Dict, Iterable, List, Mapping, Optional, Sequence, Tuple, Union
import uuid

from deprecated.sphinx import deprecated

from ansys.optislang.core import utils
from ansys.optislang.core.communication_channels import CommunicationChannel
from ansys.optislang.core.encoding import force_bytes, force_text
from ansys.optislang.core.errors import (
    ConnectionEstablishedError,
    ConnectionNotEstablishedError,
    EmptyResponseError,
    OslCommandError,
    OslCommunicationError,
    OslDisposedError,
    OslServerLicensingError,
    OslServerStartError,
    ResponseFormatError,
)
from ansys.optislang.core.json_utils import _get_enum_value
from ansys.optislang.core.node_types import AddinType, NodeType
from ansys.optislang.core.osl_process import OslServerProcess, ServerNotification
from ansys.optislang.core.osl_server import OslServer, OslVersion
from ansys.optislang.core.placeholder_types import PlaceholderInfo, PlaceholderType, UserLevel
from ansys.optislang.core.slot_types import SlotTypeHint
from ansys.optislang.core.tcp import server_commands as commands
from ansys.optislang.core.tcp import server_queries as queries
from ansys.optislang.core.tcp.local_socket import (
    LocalClientSocket,
    LocalServerSocket,
)
from ansys.optislang.core.tcp.placeholder_types import PlaceholderTypeTCP, UserLevelTCP


def _get_current_timeout(initial_timeout: Optional[float], start_time: float) -> Optional[float]:
    """Get actual timeout value.

    The function will raise a timeout exception if the timeout has expired.

    Parameters
    ----------
    initial_timeout : Optional[float]
        Initial timeout value. For non-zero value, the new timeout value is computed.
        If the timeout period value has elapsed, the timeout exception is raised.
        For zero value, the non-blocking mode is assumed and zero value is returned.
        For ``None``, the blocking mode is assumed and ``None`` is returned.
    start_time : float
        The time when the initial time out starts to count down. It is defined in seconds
        since the epoch as a floating point number.

    Returns
    -------
    Optional[float]
        Remaining timeout.

    Raises
    ------
    TimeoutError
        Raised when the timeout expires.
    """
    if initial_timeout != 0 and initial_timeout is not None:
        elapsed_time = time.time() - start_time
        remaining_timeout = initial_timeout - elapsed_time
        if remaining_timeout <= 0:
            raise TimeoutError("Timeout has expired.")
        return remaining_timeout
    else:
        return initial_timeout


class FunctionsAttributeRegister:
    """Class which stores attributes specific to individual functions."""

    def __init__(
        self, default_value: Any, validator: Optional[Callable[[Any], bool]] = None
    ) -> None:
        """Create a ``FunctionsAttributeRegister`` instance.

        Parameters
        ----------
        default_value : Any
            Default value of function's attribute.
        validator : Optional[Callable[[Any], bool]]
            Function to validate registered values and default value.
        """
        self.__default_value = default_value
        self.__register: Dict[str, Any] = {}
        self.__validator = validator

    @property
    def default_value(self) -> Any:
        """Default value of the attribute."""
        return self.__default_value

    @default_value.setter
    def default_value(self, value: Any) -> None:
        """Set default value of attribute.

        Parameters
        ----------
        default_value : Any
            Default value of attribute.

        Raises
        ------
        ValueError
            Raised when invalid value is passed.
        """
        self.__validate_value(value=value)
        self.__default_value = value

    def get_value(self, function: Union[Callable, str]) -> Any:
        """Get value of given function's attribute.

        Parameters
        ----------
        function : Union[Callable, str]
            Function for which the attribute value is requested.

        Returns
        -------
        Any
            Attribute value registered for the given function or default value if not registered.
        """
        if callable(function):
            function = function.__name__
        if self.is_registered(function=function):
            return self.__register.get(function)
        else:
            return self.default_value

    def is_registered(self, function: Union[Callable, str]) -> bool:
        """Get info whether attribute is registered for given function.

        Parameters
        ----------
        function : Union[Callable, str]
            Function for which the info about attribute registration is requested.

        Returns
        -------
        bool
            Info whether attribute is registered.
        """
        if callable(function):
            function = function.__name__
        return function in self.__register.keys()

    def register(self, function: Union[Callable, str], value: Any) -> None:
        """Register given value for given function.

        Parameters
        ----------
        function : Union[Callable, str]
            Function for which the attribute value is to be registered.
        value : Any
            Attribute value to be registered for the given function.

        Raises
        ------
        ValueError
            Raised when invalid value is passed.
        """
        if callable(function):
            function = function.__name__
        self.__validate_value(value=value)
        self.__register[function] = value

    def unregister(self, function: Union[Callable, str]) -> None:
        """Remove given function from the register.

        Parameters
        ----------
        function : Union[Callable, str]
            Function to be removed from the register.
        """
        if callable(function):
            function = function = function.__name__
        self.__register.pop(function, None)

    def unregister_all(self) -> None:
        """Remove all functions from the register."""
        self.__register.clear()

    def __validate_value(self, value: Any) -> None:
        """Validate given value.

        Parameters
        ----------
        value: Any
            Value to be validated using instance's validator.

        Raises
        ------
        ValueError
            Raised when invalid value is passed.
        """
        if self.__validator is not None and not self.__validator(value):
            raise ValueError(f"Invalid value `{value}` was passed.")


class TcpClient:
    r"""Client for both TCP/IP and local domain communication.

    Parameters
    ----------
    socket: Optional[socket.SocketType], optional
        TCP client socket. Defaults to ``None``.
    local_socket: Optional[LocalClientSocket], optional
        Local domain client socket. Defaults to ``None``.
    logger: Any, optional
        Object for logging. If ``None``, standard logging object is used. Defaults to ``None``.

    Examples
    --------
    Connect to the plain TCP/IP server with IP address of localhost and port 49690. Send
    the following message:
    '{ "What": "SYSTEMS_STATUS_INFO" }'

    >>> from ansys.optislang.core.tcp import TcpClient
    >>> client = TcpClient()
    >>> client.connect('127.0.0.1', 49690)
    >>> client.send_msg('{ "What": "SYSTEMS_STATUS_INFO" }')

    Connect to a local domain server:

    >>> client = TcpClient()
    >>> client.connect_local('server_id')
    >>> client.send_msg('{ "What": "SYSTEMS_STATUS_INFO" }')
    """

    _BUFFER_SIZE = pow(2, 16)
    # Response size in bytes. Value is assumed to be binary 64Bit unsigned integer.
    _RESPONSE_SIZE_BYTES = 8

    def __init__(
        self,
        socket: Optional[socket.SocketType] = None,
        local_socket: Optional[LocalClientSocket] = None,
        logger=None,
    ) -> None:
        """Initialize a new instance of the ``TcpClient`` class."""
        self.__socket = socket
        self.__local_socket = local_socket

        if logger is None:
            self._logger = logging.getLogger(__name__)
        else:
            self._logger = logger

    @property
    def remote_address(self) -> Union[Tuple[str, int], str, None]:
        """Get the remote address of the connection.

        Returns
        -------
        Union[Tuple[str, int], str, None]
            For TCP: Remote host address which consists of IP address and port number.
            For local domain: Remote server identifier string.
            None if no connection is established.
        """
        if self.__socket is not None:
            return self.__socket.getpeername()
        elif self.__local_socket is not None:
            return self.__local_socket.address
        return None

    @property
    def local_address(self) -> Union[Tuple[str, int], str, None]:
        """Get the local address of the connection.

        Returns
        -------
        Union[Tuple[str, int], str, None]
            For TCP: Local host address which consists of IP address and port number.
            For local domain: Local server identifier string.
            None if no connection is established.
        """
        if self.__socket is not None:
            return self.__socket.getsockname()
        elif self.__local_socket is not None:
            return self.__local_socket.address
        return None

    @property
    def is_connected(self) -> bool:
        """Determine whether the connection has been established.

        Returns
        -------
        bool
            True if the connection has been established; False otherwise.
        """
        return self.__socket is not None or (
            self.__local_socket is not None and self.__local_socket.is_connected
        )

    def connect_local(self, local_server_id: str, timeout: Optional[float] = 2) -> None:
        """Connect to a local domain server.

        Parameters
        ----------
        local_server_id : str
            The ID of a running optiSLang local domain server to connect.
        timeout : Optional[float], optional
            Timeout in seconds to establish a connection. If a non-zero value is given,
            the function will raise a timeout exception if the timeout period value has elapsed
            before the operation has completed. If zero is given, the non-blocking mode is used.
            If ``None`` is given, the blocking mode is used. Defaults to 2 s.

        Raises
        ------
        ConnectionEstablishedError
            Raised when the connection is already established.
        ConnectionRefusedError
            Raised when the connection cannot be established.
        """
        if self.is_connected:
            raise ConnectionEstablishedError("Connection is already established.")

        try:
            self.__local_socket = LocalClientSocket(self._logger)
            self.__local_socket.connect(local_server_id, timeout)
            self._logger.debug(
                "Connection has been established to local server %s.", local_server_id
            )
        except Exception as e:
            if self.__local_socket:
                self.__local_socket.close()
                self.__local_socket = None
            raise ConnectionRefusedError(
                f"Connection could not be established to local server {local_server_id}: {e}"
            )

    def connect(self, host: str, port: int, timeout: Optional[float] = 2) -> None:
        """Connect to the plain TCP/IP server.

        Parameters
        ----------
        host : str
            A string representation of an IPv4/v6 address or domain name.
        port : int
            A numeric port number.
        timeout : Optional[float], optional
            Timeout in seconds to establish a connection. If a non-zero value is given,
            the function will raise a timeout exception if the timeout period value has elapsed
            before the operation has completed. If zero is given, the non-blocking mode is used.
            If ``None`` is given, the blocking mode is used. Defaults to 2 s.

        Raises
        ------
        ConnectionEstablishedError
            Raised when the connection is already established.
        ConnectionRefusedError
            Raised when the connection cannot be established.
        """
        if self.is_connected:
            raise ConnectionEstablishedError("Connection is already established.")

        start_time = time.time()

        for af, socktype, proto, canonname, sa in socket.getaddrinfo(
            host, port, socket.AF_UNSPEC, socket.SOCK_STREAM, 0, socket.AI_PASSIVE
        ):
            try:
                self.__socket = socket.socket(af, socktype, proto)
            except OSError:
                self.__socket = None
                continue
            self.__socket.settimeout(_get_current_timeout(timeout, start_time))
            try:
                self.__socket.connect(sa)
            except OSError:
                self.__socket.close()
                self.__socket = None
                continue
            break

        if self.__socket is None:
            raise ConnectionRefusedError(
                f"Connection could not be established to host {host} and port {port}."
            )

        self._logger.debug("Connection has been established to host %s and port %d.", host, port)

    def disconnect(self) -> None:
        """Disconnect from the server."""
        if self.__socket is not None:
            self.__socket.close()
            self.__socket = None
        if self.__local_socket is not None:
            self.__local_socket.close()
            self.__local_socket = None

    def send_msg(self, msg: str, timeout: Optional[float] = 5) -> None:
        """Send message to the server.

        Parameters
        ----------
        msg : str
            Message to send.
        timeout : Optional[float], optional
            Timeout in seconds to send a message. If a non-zero value is given,
            the function will raise a timeout exception if the timeout period value has elapsed
            before the operation has completed. If zero is given, the non-blocking mode is used.
            If ``None`` is given, the blocking mode is used. Defaults to 5 s.

        Raises
        ------
        ConnectionNotEstablishedError
            Raised when the connection has not been established before function call.
        TimeoutError
            Raised when the timeout period value has elapsed before the operation has completed.
        OSError
            Raised when an error occurs while sending data.
        """
        if not self.is_connected:
            raise ConnectionNotEstablishedError(
                "Cannot send message. Connection is not established."
            )

        data = force_bytes(msg)
        data_len = len(data)
        header = struct.pack("!QQ", data_len, data_len)

        if self.__socket is not None:
            self._logger.debug(
                "Sending message to %s. Message: %s", self.__socket.getpeername(), msg
            )
            self.__socket.settimeout(timeout)
            self.__socket.sendall(header + data)
        elif self.__local_socket is not None:
            self._logger.debug(
                "Sending message to local server %s. Message: %s", self.__local_socket.address, msg
            )
            self.__local_socket.settimeout(timeout)
            # Send header and data
            total_data = header + data
            bytes_sent = 0
            while bytes_sent < len(total_data):
                sent = self.__local_socket.send(total_data[bytes_sent:])
                if sent == 0:
                    raise ConnectionError("Socket connection broken")
                bytes_sent += sent

    def send_file(self, file_path: Union[str, Path], timeout: Optional[float] = 5) -> None:
        """Send content of the file to the server.

        Parameters
        ----------
        file_path : Union[str, pathlib.Path]
            Path to the file whose content is to be sent to the server.
        timeout : Optional[float], optional
            Timeout in seconds to send the buffer of the read part of the file. If a non-zero value
            is given, the function will raise a timeout exception if the timeout period value
            has elapsed before the operation has completed. If zero is given, the non-blocking mode
            is used. If ``None`` is given, the blocking mode is used. Defaults to 5 s.
        Raises
        ------
        ConnectionNotEstablishedError
            Raised when the connection has not been established before function call.
        FileNotFoundError
            Raised when the specified file does exist.
        TimeoutError
            Raised when the timeout period value has elapsed before the operation has completed.
        OSError
            Raised when an error occurs while sending data.
        """
        if not self.is_connected:
            raise ConnectionNotEstablishedError("Cannot send file. Connection is not established.")
        if not os.path.isfile(file_path):
            raise FileNotFoundError(
                "Cannot send file. The file does not exist. File path: %s", file_path
            )

        file_size = os.path.getsize(file_path)
        header = struct.pack("!QQ", file_size, file_size)

        with open(file_path, "rb") as file:
            if self.__socket is not None:
                self._logger.debug(
                    "Sending file to %s. File path: %s", self.__socket.getpeername(), file_path
                )
                self.__socket.settimeout(timeout)
                self.__socket.sendall(header)
                load = file.read(self._BUFFER_SIZE)
                while load:
                    self.__socket.send(load)
                    load = file.read(self._BUFFER_SIZE)
            elif self.__local_socket is not None:
                self._logger.debug(
                    "Sending file to local server %s. File path: %s",
                    self.__local_socket.address,
                    file_path,
                )
                self.__local_socket.settimeout(timeout)
                # Send header
                bytes_sent = 0
                while bytes_sent < len(header):
                    sent = self.__local_socket.send(header[bytes_sent:])
                    if sent == 0:
                        raise ConnectionError("Socket connection broken")
                    bytes_sent += sent
                # Send file content
                load = file.read(self._BUFFER_SIZE)
                while load:
                    bytes_sent = 0
                    while bytes_sent < len(load):
                        sent = self.__local_socket.send(load[bytes_sent:])
                        if sent == 0:
                            raise ConnectionError("Socket connection broken")
                        bytes_sent += sent
                    load = file.read(self._BUFFER_SIZE)

    def receive_msg(self, timeout: Optional[float] = 5) -> str:
        """Receive message from the server.

        Parameters
        ----------
        timeout : Optional[float], optional
            Timeout in seconds to receive a message. The function will raise a timeout exception
            if the timeout period value has elapsed before the operation has completed. If ``None``
            is given, the blocking mode is used. Defaults to 5 s.

        Returns
        -------
        str
            Received message from the server.

        Raises
        ------
        ConnectionNotEstablishedError
            Raised when the connection has not been established before function call.
        EmptyResponseError
            Raised when the empty message is received.
        ResponseFormatError
            Raised when the format of the received message is not valid.
        TimeoutError
            Raised when the timeout period value has elapsed before the operation has completed.
        ValueError
            Raised if the timeout value is a number not greater than zero.
        """
        if not self.is_connected:
            raise ConnectionNotEstablishedError(
                "Cannot receive message. Connection is not established."
            )

        if isinstance(timeout, float) and timeout <= 0:
            raise ValueError("Timeout value must be greater than zero or None.")

        start_time = time.time()

        msg_len = self._recv_response_length(timeout)
        if msg_len == 0:
            raise EmptyResponseError("The empty message has been received.")

        remain_timeout = _get_current_timeout(timeout, start_time)
        data = self._receive_bytes(msg_len, remain_timeout)
        if len(data) != msg_len:
            raise ResponseFormatError("Received data does not match declared data size.")

        return force_text(data)

    def receive_file(self, file_path: Union[str, Path], timeout: Optional[float] = 5) -> None:
        """Receive file from the server.

        Parameters
        ----------
        file_path : Union[str, pathlib.Path]
            Path where the received file is to be saved.
        timeout : Optional[float], optional
            Timeout in seconds to receive a buffer of the file part. The function will raise
            a timeout exception if the timeout period value has elapsed before the operation
            has completed. If ``None`` is given, the blocking mode is used. Defaults to 5 s.

        Raises
        ------
        ConnectionNotEstablishedError
            Raised when the connection has not been established before function call.
        EmptyResponseError
            Raised when the empty message is received.
        ResponseFormatError
            Raised when the format of the received data is not valid.
        TimeoutError
            Raised when the timeout period value has elapsed before the operation has completed.
        ValueError
            Raised if the timeout value is a number not greater than zero.
        OSError
            Raised when the file cannot be opened.
        """
        if self.__socket is None:
            raise ConnectionNotEstablishedError(
                "Cannot receive file. Connection is not established."
            )

        start_time = time.time()

        file_len = self._recv_response_length(timeout)
        if file_len == 0:
            raise EmptyResponseError("The empty file has been received.")

        remain_timeout = _get_current_timeout(timeout, start_time)
        self._fetch_file(file_len, file_path, remain_timeout)
        if os.path.getsize(file_path) != file_len:
            raise ResponseFormatError("Received data does not match declared data size.")

    def _recv_exact_bytes(self, count: int, timeout: Optional[float]) -> bytes:
        """Receive exactly the specified number of bytes.

        Parameters
        ----------
        count : int
            Number of bytes to receive.
        timeout : Optional[float]
            Timeout in seconds for the entire operation.

        Returns
        -------
        bytes
            Exactly `count` bytes received from the socket.

        Raises
        ------
        ConnectionError
            Raised when the connection is closed before receiving all expected data.
        TimeoutError
            Raised when the timeout period value has elapsed before the operation has completed.
        """
        if not self.is_connected:
            raise ConnectionNotEstablishedError("Socket not set.")

        start_time = time.time()
        received = b""
        received_len = 0

        while received_len < count:
            remain = count - received_len
            if remain > self._BUFFER_SIZE:
                buff = self._BUFFER_SIZE
            else:
                buff = remain

            if self.__socket is not None:
                self.__socket.settimeout(_get_current_timeout(timeout, start_time))
                chunk = self.__socket.recv(buff)
            elif self.__local_socket is not None:
                self.__local_socket.settimeout(_get_current_timeout(timeout, start_time))
                chunk = self.__local_socket.recv(buff)
            else:
                chunk = b""

            if not chunk:
                # Connection closed or error occurred
                if received_len == 0:
                    raise ConnectionError("Connection closed before any data was received")
                else:
                    raise ConnectionError(
                        f"Connection closed after receiving {received_len} of {count} bytes"
                    )
            received += chunk
            received_len += len(chunk)
        return received

    def _recv_response_length(self, timeout: Optional[float]) -> int:
        """Receive length of the response.

        Parameters
        ----------
        timeout : Optional[float]
            Timeout in seconds to receive the response length. The function will raise a timeout
            exception if the timeout period value has elapsed before the operation has completed.
            If ``None`` is given, the blocking mode is used.

        Returns
        -------
        int
            Length of the response to be received.

        Raises
        ------
        TimeoutError
            Raised when the timeout period value has elapsed before the operation has completed.
        ResponseFormatError
            Raised when the response length specification is invalid.
        ValueError
            Raised if the timeout value is a number not greater than zero.
        ConnectionError
            Raised when the connection is closed before receiving the expected data.
        """
        if isinstance(timeout, float) and timeout <= 0:
            raise ValueError("Timeout value must be greater than zero or None.")

        if not self.is_connected:
            raise ConnectionNotEstablishedError("Socket not set.")

        bytes_to_receive = self._RESPONSE_SIZE_BYTES

        # Read the first response length (8 bytes)
        response_len_bytes_1 = self._recv_exact_bytes(bytes_to_receive, timeout)
        response_len_1 = struct.unpack("!Q", response_len_bytes_1)[0]

        # Read the second response length (8 bytes)
        response_len_bytes_2 = self._recv_exact_bytes(bytes_to_receive, timeout)
        response_len_2 = struct.unpack("!Q", response_len_bytes_2)[0]

        if response_len_1 != response_len_2:
            raise ResponseFormatError(
                "Server response format unrecognized. Response sizes do not match."
            )

        return response_len_1

    def _receive_bytes(self, count: int, timeout: Optional[float]) -> bytes:
        """Receive specified number of bytes from the server.

        Parameters
        ----------
        count : int
            Number of bytes to be received from the server.
        timeout : Optional[float]
            Timeout in seconds to receive specified number of bytes. The function will raise
            a timeout exception if the timeout period value has elapsed before the operation
            has completed. If ``None`` is given, the blocking mode is used.

        Returns
        -------
        bytes
            Received bytes.

        Raises
        ------
        TimeoutError
            Raised when the timeout period value has elapsed before the operation has completed.
        ValueError
            Raised when the number of bytes is not greater than zero.
            -or-
            Raised if the timeout value is a number not greater than zero.
        ConnectionError
            Raised when the connection is closed before receiving all expected data.
        """
        if count <= 0:
            raise ValueError("Number of bytes must be greater than zero.")
        if isinstance(timeout, float) and timeout <= 0:
            raise ValueError("Timeout value must be greater than zero or None.")

        return self._recv_exact_bytes(count, timeout)

    def _fetch_file(
        self, file_len: int, file_path: Union[str, Path], timeout: Optional[float]
    ) -> None:
        """Write received bytes from the server to the file.

        Parameters
        ----------
        file_len : int
            Number of bytes to be written.
        file_path : Union[str, pathlib.Path]
            Path to the file to which the received data is to be written.
        timeout : Optional[float]
            Timeout in seconds to receive bytes from the server and write them to the file.
            The function will raise a timeout exception if the timeout period value has
            elapsed before the operation has completed. If ``None`` is given, the blocking mode
            is used.

        Raises
        ------
        TimeoutError
            Raised when the timeout period value has elapsed before the operation has completed.
        OSError
            Raised when the file cannot be opened.
        ValueError
            Raised if the timeout value is a number not greater than zero.
        """
        if isinstance(timeout, float) and timeout <= 0:
            raise ValueError("Timeout value must be greater than zero or None.")

        if self.__socket is None:
            raise ConnectionNotEstablishedError("Socket not set.")

        start_time = time.time()

        with open(file_path, "wb") as file:
            data_len = 0
            while data_len < file_len:
                remain = file_len - data_len
                if remain > self._BUFFER_SIZE:
                    buff = self._BUFFER_SIZE
                else:
                    buff = remain

                self.__socket.settimeout(_get_current_timeout(timeout, start_time))
                chunk = self.__socket.recv(buff)
                if not chunk:
                    break
                file.write(chunk)
                data_len += len(chunk)


class TcpOslListener:
    """Listener of optiSLang server.

    Parameters
    ----------
        port_range: Optional[Tuple[int, int]], optional
            Range of ports for listener.
            Defaults to ``(49152, 65535)``.
        timeout: float
            Timeout in seconds to receive a message. Timeout exception will be raised
            if the timeout period value has elapsed before the operation has completed. If ``None``
            is given, the blocking mode is used.
        name: str
            Name of listener.
        communication_channel: CommunicationChannel, optional
            Communication channel. Defaults to ``CommunicationChannel.LOCAL_DOMAIN``.
        host: Optional[str], optional
            Local IPv6 address, by default ``None``.
        uid: Optional[str], optional
            Unique ID of listener, should be used only if listener is used for optiSLangs port
            when started locally, by default ``None``.
        logger: Optional[Any], optional
            Preferably OslLogger should be given. If not given, default logging.Logger is used.
        notifications: Optional[List[ServerNotification]], optional
            Notifications to subscribe to.
            Either ["ALL"] or Sequence picked from below options:
            Server: [ "SERVER_UP", "SERVER_DOWN" ] (always be sent by default).
            Logging: [ "LOG_INFO", "LOG_WARNING", "LOG_ERROR", "LOG_DEBUG" ].
            Project: [ "EXECUTION_STARTED", "PROCESSING_STARTED", "EXECUTION_FINISHED",
                "NOTHING_PROCESSED", "CHECK_FAILED", "EXEC_FAILED" ].
            Nodes: [ "ACTOR_STATE_CHANGED", "ACTOR_ACTIVE_CHANGED", "ACTOR_NAME_CHANGED",
                "ACTOR_CONTENTS_CHANGED", "ACTOR_DATA_CHANGED" ].
            Defaults to ``None``.
        register_timeout : Optional[int], optional
            Register timeout for TCP listeners in milliseconds. Defaults to ``None`` which
            results in optiSLang using the default timeout value of 60000 milliseconds.

    Raises
    ------
    ValueError
        Raised when port_range != 2 or first number is higher.
    TypeError
        Raised when port_range not type Tuple[int, int]
    TimeoutError
        Raised when the timeout float value expires.

    Examples
    --------
    Create listener

    >>> from ansys.optislang.core.tcp_osl_server import TcpOslListener
    >>> general_listener = TcpOslListener(
    >>>     port_range = (49152, 65535),
    >>>     timeout = 30,
    >>>     name = 'GeneralListener',
    >>>     host = '127.0.0.1',
    >>>     uid = str(uuid.uuid4()),
    >>>     logger = logging.getLogger(__name__),
    >>> )
    """

    _PRIVATE_PORTS_RANGE = (49152, 65535)

    def __init__(
        self,
        timeout: float,
        name: str,
        communication_channel: CommunicationChannel = CommunicationChannel.LOCAL_DOMAIN,
        port_range: Optional[Tuple[int, int]] = None,
        host: Optional[str] = None,
        uid: Optional[str] = None,
        logger: Optional[Any] = None,
        notifications: Optional[List[ServerNotification]] = None,
        register_timeout: Optional[int] = None,
    ):
        """Initialize a new instance of the ``TcpOslListener`` class."""
        self.__uid = uid
        self.__name = name
        self.__timeout = timeout
        self.__communication_channel = communication_channel
        self.__listener_socket: Optional[socket.socket] = None
        self.__local_server_socket: Optional[LocalServerSocket] = None
        self.__thread: Optional[threading.Thread] = None
        self.__callbacks: List[Tuple[Callable, Any]] = []
        self.__run_listening_thread = False
        self.__refresh_listener_registration = False
        self.__notifications = notifications
<<<<<<< HEAD
        self._local_server_id = None
=======
        self.__register_timeout = register_timeout
>>>>>>> 5d7eee0f

        if logger is None:
            self._logger = logging.getLogger(__name__)
        else:
            self._logger = logger

        if self.__communication_channel == CommunicationChannel.LOCAL_DOMAIN:
            self.__init_local_listener_socket()
        elif self.__communication_channel == CommunicationChannel.TCP:
            actually_used_port_range: Tuple[int, int] = (
                port_range if port_range is not None else self._PRIVATE_PORTS_RANGE
            )
            if len(actually_used_port_range) != 2:
                raise ValueError(
                    f"Port ranges length must be 2 but: len = {len(actually_used_port_range)}"
                )
            if isinstance(actually_used_port_range, (int, int)):
                raise TypeError(
                    "Port range not type Tuple[int, int] but:"
                    f"[{type(actually_used_port_range[0])}, {actually_used_port_range[1]}]."
                )
            if actually_used_port_range[0] > actually_used_port_range[1]:
                raise ValueError("First number is higher.")
            self.__init_listener_socket(
                host=host if host is not None else "", port_range=actually_used_port_range
            )

    def is_initialized(self) -> bool:
        """Return True if listener was initialized."""
        return self.__listener_socket is not None or self.__local_server_socket is not None

    def dispose(self) -> None:
        """Delete listeners socket if exists."""
        if self.__listener_socket is not None:
            self.__listener_socket.close()
        if self.__local_server_socket is not None:
            self.__local_server_socket.close()

    @property
    def uid(self) -> Optional[str]:
        """Instance unique identifier."""
        return self.__uid

    @uid.setter
    def uid(self, uid) -> None:
        self.__uid = uid

    @property
    def name(self) -> str:
        """Instance name used for naming self.__thread."""
        return self.__name

    @property
    def local_server_id(self) -> Optional[str]:
        """Local server unique identifier."""
        return self._local_server_id

    @property
    def timeout(self) -> Optional[float]:
        """Timeout in seconds to receive a message."""
        return self.__timeout

    @timeout.setter
    def timeout(self, timeout) -> None:
        self.__timeout = timeout

    @property
    def register_timeout(self) -> Optional[int]:
        """Register timeout in milliseconds."""
        return self.__register_timeout

    @register_timeout.setter
    def register_timeout(self, register_timeout: Optional[int]) -> None:
        self.__register_timeout = register_timeout

    @property
    def host_addresses(self) -> List[str]:
        """Local IP addresses associated with self.__listener_socket."""
        addresses = utils.get_localhost_addresses()
        # Explicitly add localhost  to workaround potential networking issues
        addresses.append("127.0.0.1")
        return addresses

    @property
    def port(self) -> int:
        """Port number associated with self.__listener_socket."""
        if self.__listener_socket is None:
            raise ConnectionNotEstablishedError("Socket not set.")
        return self.__listener_socket.getsockname()[1]

    @property
    def refresh_listener_registration(self) -> bool:
        """Get refresh listeners registration status."""
        return self.__refresh_listener_registration

    @refresh_listener_registration.setter
    def refresh_listener_registration(self, refresh: bool) -> None:
        """Set refresh listeners registration status.

        Parameters
        ----------
        refresh: bool
            If True, listeners registration will be automatically renewed.
        """
        self.__refresh_listener_registration = refresh

    @property
    def notifications(self) -> Optional[List[ServerNotification]]:
        """Notifications to subscribe to."""
        return self.__notifications

    @notifications.setter
    def notifications(self, notifications: Optional[List[ServerNotification]]) -> None:
        self.__notifications = notifications

    def add_callback(self, callback: Callable, args) -> None:
        """Add callback (method) that will be called after push notification is received.

        Parameters
        ----------
        callback: Callable
            Method or any callable that will be called when listener receives message.
        args:
            Arguments to the callback.
        """
        self.__callbacks.append((callback, args))

    def clear_callbacks(self) -> None:
        """Remove all callbacks."""
        self.__callbacks.clear()

    def start_listening(self, timeout=None) -> None:
        """Start new thread listening optiSLang server port.

        Parameters
        ----------
        timeout: float, optional
            Listener socket timeout.
        """
        self.__thread = threading.Thread(
            target=self.__listen,
            name=f"PyOptiSLang.TcpOslListener.{self.name}",
            args=(timeout,),
            daemon=True,
        )
        self.__run_listening_thread = True
        self.__thread.start()

    def stop_listening(self) -> None:
        """Stop listening optiSLang server port."""
        self.__run_listening_thread = False
        self.__thread = None

    def __init_local_listener_socket(self) -> None:
        """Initialize local listener using LocalServerSocket abstraction for all platforms."""
        self.__listener_socket = None
        try:
            self._local_server_id = utils.generate_local_server_id()
            self.__local_server_socket = LocalServerSocket(self._logger)
            self.__local_server_socket.bind_and_listen(self._local_server_id)
            self._logger.debug("Listening on: %s", self._local_server_id)
        except IOError as ex:
            if self.__local_server_socket is not None:
                self.__local_server_socket.close()
                self.__local_server_socket = None
            if self.__listener_socket is not None:
                self.__listener_socket.close()
                self.__listener_socket = None

    def __init_listener_socket(self, host: str, port_range: Tuple[int, int]) -> None:
        """Initialize listener.

        Parameters
        ----------
        host: str
            A string representation of an IPv4/v6 address or domain name.
        port_range : Tuple[int, int]
            Defines the port range for port listener. Defaults to ``None``.
        """
        self.__listener_socket = None
        for port in range(port_range[0], port_range[1] + 1):
            try:
                self.__listener_socket = socket.socket(socket.AF_INET, socket.SOCK_STREAM)
                self.__listener_socket.bind((host, port))
                self.__listener_socket.listen(5)
                self._logger.debug("Listening on port: %d", port)
                break
            except IOError as ex:
                if self.__listener_socket is not None:
                    self.__listener_socket.close()
                    self.__listener_socket = None

    def __listen(self, timeout=None) -> None:
        """Listen to the optiSLang server.

        Parameters
        ----------
        timeout: float, optional
            Listener socket timeout.
        """
        if not self.is_initialized():
            raise ConnectionNotEstablishedError("Socket not set.")

        start_time = time.time()
        if timeout is None:
            timeout = self.__timeout

        while self.__run_listening_thread:
            client = None
            try:
                if self.__communication_channel == CommunicationChannel.LOCAL_DOMAIN:
                    # Always use LocalServerSocket abstraction for local domain
                    if self.__local_server_socket is not None:
                        current_timeout = _get_current_timeout(timeout, start_time)
                        local_client, address = self.__local_server_socket.accept(current_timeout)
                        self._logger.debug(
                            "Connection from local client %s has been established.", address
                        )
                        client = TcpClient(local_socket=local_client)
                else:
                    # Handle TCP connections
                    if self.__listener_socket is not None:
                        self.__listener_socket.settimeout(_get_current_timeout(timeout, start_time))
                        clientsocket, address = self.__listener_socket.accept()
                        self._logger.debug("Connection from %s has been established.", address)
                        client = TcpClient(clientsocket)

                if client is not None:
                    message = client.receive_msg(timeout)
                    self._logger.debug("Received message from client: %s", message)

                    response = json.loads(message)
                    client.send_msg("")
                    self.__execute_callbacks(response)

            except (TimeoutError, socket.timeout):
                self._logger.warning(f"Listener {self.uid} listening timed out.")
                response = {"type": "TimeoutError"}
                self.__execute_callbacks(response)
                break
            except Exception as ex:
                self._logger.warning(ex)
            finally:
                if client is not None:
                    client.disconnect()

    def __execute_callbacks(self, response) -> None:
        """Execute all callback."""
        for callback, args in self.__callbacks:
            callback(self, response, *args)

    def is_listening(self) -> bool:
        """Return True if listener is listening."""
        return self.is_initialized() and self.__thread is not None and self.__thread.is_alive()

    def join(self) -> None:
        """Wait until self.__thread is finished."""
        if self.is_listening() and self.__thread is not None:
            self.__thread.join()

    def cleanup_notifications(self, timeout: float = 1) -> None:
        """Cleanup previously unprocessed push notifications.

        Parameters
        ----------
        timeout: float, optional
            Listener socket timeout. Default value ``0.2``.
        """
        while True:
            client = None
            try:
                if self.__communication_channel == CommunicationChannel.LOCAL_DOMAIN:
                    # Always use LocalServerSocket abstraction for local domain
                    if self.__local_server_socket is not None:
                        local_client, address = self.__local_server_socket.accept(timeout)
                        client = TcpClient(local_socket=local_client)
                else:
                    # Handle TCP connections
                    if self.__listener_socket is not None:
                        self.__listener_socket.settimeout(timeout)
                        clientsocket, address = self.__listener_socket.accept()
                        client = TcpClient(clientsocket)

                if client is not None:
                    message = client.receive_msg(timeout)
                    data_dict = json.loads(message)
                    self._logger.debug(f"CLEANUP: {data_dict}")
                    client.send_msg("")
            except socket.timeout:
                self._logger.debug("No notifications were cleaned up.")
                break
            except Exception as ex:
                self._logger.warning(ex)
            finally:
                if client is not None:
                    client.disconnect()


class TcpOslServer(OslServer):
    """Class which provides access to optiSLang server using plain TCP/IP communication protocol.

    TcpOslServer class provides explicit methods for accessing specific optiSLang API endpoints.
    Additionally, the generic
    :py:mod:`send_command <ansys.optislang.core.tcp_osl_server.TcpOslServer.send_command>` method
    can be used in conjunction with the convenience functions from the
    :ref:`ansys.optislang.core.tcp.tcp_server_queries <ref_osl_server_api_queries>` and
    :ref:`ansys.optislang.core.tcp.tcp_server_commands <ref_osl_server_api_commands>` modules.

    For remote connection, it is assumed that the optiSLang server process is already running
    on remote (or local) host. In that case, the host and port must be specified and other
    parameters are ignored.

    Parameters
    ----------
    local_server_id: Optional[str], optional
        The ID of a running optiSLang local domain server to connect. Defaults to ``None``.
    host : Optional[str], optional
        A string representation of an IPv4/v6 address of a running optiSLang remote server.
        Defaults to ``None``.
    port : Optional[int], optional
        A numeric port number of a running optiSLang remote server. Defaults to ``None``.
    executable : Optional[Union[str, pathlib.Path]], optional
        Path to the optiSLang executable file which supposed to be executed on localhost.
        It is ignored when the host and port parameters are specified. Defaults to ``None``.
    project_path : Optional[Union[str, pathlib.Path]], optional
        Path to the optiSLang project file which is supposed to be used by new local optiSLang
        server. It is ignored when the host and port parameters are specified.
        - If the project file exists, it is opened.
        - If the project file does not exist, a new project is created on the specified path.
        - If the path is None, a new project is created in the temporary directory.
        Defaults to ``None``.
    batch : bool, optional
        Determines whether to start optiSLang server in batch mode. Defaults to ``True``.

        ..note:: Cannot be used in combination with service mode.

    service: bool, optional
        Determines whether to start optiSLang server in service mode. If ``True``,
        ``batch`` argument is set to ``False``. Defaults to ``False``.

        ..note:: Cannot be used in combination with batch mode.

    communication_channel : CommunicationChannel, optional
        Defines the communication channel to be used for the optiSLang server.
        If not specified, local domain communication channel will be used.
        Defaults to ``CommunicationChannel.LOCAL_DOMAIN``.
    server_address : Optional[str], optional
        In case an optiSLang server is to be started, this defines the address
        of the optiSLang server. If not specified, optiSLang will be listening on
        local host only. Defaults to ``None``.
    port_range : Optional[Tuple[int, int]], optional
        In case an optiSLang server is to be started, this restricts the port range
        for the optiSLang server. If not specified, optiSLang will be allowed to
        listen on any port. Defaults to ``None``.
    no_run : Optional[bool], optional
        Determines whether not to run the specified project when started in batch mode.
        Defaults to ``None``.

        .. note:: Only supported in batch mode.

    no_save : bool, optional
        Determines whether not to save the specified project after all other actions are completed.
        It is ignored when the host and port parameters are specified. Defaults to ``False``.

        .. note:: Only supported in batch mode.

    force : bool, optional
        Determines whether to force opening/processing specified project when started in batch mode
        even if issues occur. Defaults to ``True``.

        .. note:: Only supported in batch mode.

    reset : bool, optional
        Determines whether to reset specified project after load. Defaults to ``False``.

        .. note:: Only supported in batch mode.

    auto_relocate : bool, optional
        Determines whether to automatically relocate missing file paths. Defaults to ``False``.

        .. note:: Only supported in batch mode.

    listener_id : Optional[str], optional
        Specific unique ID for the TCP listener. Defaults to ``None``.
    multi_listener : Optional[Iterable[Tuple[str, int, Optional[str]]]], optional
        Multiple remote listeners (plain TCP/IP based) to be registered at optiSLang server.
        Each listener is a combination of host, port and (optionally) listener ID.
        Defaults to ``None``.
    listeners_refresh_interval : int, optional
        Refresh interval for TCP listeners in seconds. Defaults to 10 s.
    listeners_default_timeout : Optional[int], optional
        Default timeout for TCP listeners in milliseconds. Defaults to ``None`` which results in
        optiSLang using the default timeout value of 60000 milliseconds.
    ini_timeout : float, optional
        Time in seconds to listen to the optiSLang server port. If the port is not listened
        for specified time, the optiSLang server is not started and RuntimeError is raised.
        It is ignored when the host and port parameters are specified. Defaults to 20 s.
    password : Optional[str], optional
        The server password. Use when communication with the server requires the request
        to contain a password entry. Defaults to ``None``.
    logger : Optional[Any], optional
        Object for logging. If ``None``, standard logging object is used. Defaults to ``None``.
    log_process_stdout : bool, optional
        Determines whether the process STDOUT is supposed to be logged. Defaults to ``False``.
    log_process_stderr : bool, optional
        Determines whether the process STDERR is supposed to be logged. Defaults to ``False``.
    shutdown_on_finished: bool, optional
        Shut down when execution is finished and there are not any listeners registered.
        It is ignored when the host and port parameters are specified. Defaults to ``True``.

        .. note:: Only supported in batch mode.

    env_vars : Optional[Mapping[str, str]], optional
        Additional environmental variables (key and value) for the optiSLang server process.
        Defaults to ``None``.
    import_project_properties_file : Optional[Union[str, pathlib.Path]], optional
        Optional path to a project properties file to import. Defaults to ``None``.
    export_project_properties_file : Optional[Union[str, pathlib.Path]], optional
        Optional path to a project properties file to export. Defaults to ``None``.

        .. note:: Only supported in batch mode.

    import_placeholders_file : Optional[Union[str, pathlib.Path]], optional
        Optional path to a placeholders file to import. Defaults to ``None``.
    export_placeholders_file : Optional[Union[str, pathlib.Path]], optional
        Optional path to a placeholders file to export. Defaults to ``None``.

        .. note:: Only supported in batch mode.

    output_file : Optional[Union[str, pathlib.Path]], optional
        Optional path to an output file for writing project run results to. Defaults to ``None``.

        .. note:: Only supported in batch mode.

    dump_project_state : Optional[Union[str, pathlib.Path]], optional
        Optional path to a project state dump file to export. If a relative path is provided,
        it is considered to be relative to the project working directory. Defaults to ``None``.

        .. note:: Only supported in batch mode.

    opx_project_definition_file : Optional[Union[str, pathlib.Path]], optional
        Optional path to an OPX project definition file. Defaults to ``None``.

        .. note:: Only supported in batch mode.

    additional_args : Optional[Iterable[str]], optional
        Additional command line arguments used for execution of the optiSLang server process.
        Defaults to ``None``.

    Raises
    ------
    RuntimeError
        Port listener cannot be started.
        -or-
        optiSLang server port is not listened for specified timeout value.
    OslServerStartError
        Raised when optiSLang server process failed to start
    OslServerLicensingError
        Raised when optiSLang server process failed to start due to licensing issues

    Examples
    --------
    Start local optiSLang server, get optiSLang version and shutdown the server.

    >>> from ansys.optislang.core.tcp_osl_server import TcpOslServer
    >>> osl_server = TcpOslServer()
    >>> osl_version = osl_server.osl_version_string
    >>> print(osl_version)
    >>> osl_server.dispose()

    Connect to the remote optiSLang server, get optiSLang version and shutdown the server.

    >>> from ansys.optislang.core.tcp_osl_server import TcpOslServer
    >>> host = "192.168.101.1"  # IP address of the remote host
    >>> port = 49200            # Port of the remote optiSLang server
    >>> osl_server = TcpOslServer(host, port)
    >>> osl_version = osl_server.osl_version_string
    >>> print(osl_version)
    >>> osl_server.dispose()
    """

    _LOCALHOST_IPV4 = "127.0.0.1"
    _LOCALHOST_IPV6 = "::1"
    _SHUTDOWN_WAIT = 5  # wait for local server to shutdown in second
    _STOPPED_STATES = ["IDLE", "FINISHED", "STOPPED", "ABORTED"]
    _STOP_REQUESTS_PRIORITIES = {
        "STOP": 20,
        "STOP_GENTLY": 10,
    }
    _STOP_REQUESTED_STATES_PRIORITIES = {
        "ABORT_REQUESTED": 30,
        "STOP_REQUESTED": 20,
        "GENTLE_STOP_REQUESTED": 10,
    }
    _DEFAULT_PROJECT_FILE = "project.opf"

    def __init__(
        self,
        local_server_id: Optional[str] = None,
        host: Optional[str] = None,
        port: Optional[int] = None,
        executable: Optional[Union[str, Path]] = None,
        project_path: Optional[Union[str, Path]] = None,
        batch: bool = True,
        service: bool = False,
        communication_channel: CommunicationChannel = CommunicationChannel.LOCAL_DOMAIN,
        server_address: Optional[str] = None,
        port_range: Optional[Tuple[int, int]] = None,
        no_run: Optional[bool] = None,
        no_save: bool = False,
        force: bool = True,
        reset: bool = False,
        auto_relocate: bool = False,
        listener_id: Optional[str] = None,
        multi_listener: Optional[Iterable[Tuple[str, int, Optional[str]]]] = None,
        listeners_refresh_interval: int = 10,
        listeners_default_timeout: Optional[int] = None,
        ini_timeout: float = 60,
        password: Optional[str] = None,
        logger: Optional[Any] = None,
        log_process_stdout: bool = False,
        log_process_stderr: bool = False,
        shutdown_on_finished: bool = True,
        env_vars: Optional[Mapping[str, str]] = None,
        import_project_properties_file: Optional[Union[str, Path]] = None,
        export_project_properties_file: Optional[Union[str, Path]] = None,
        import_placeholders_file: Optional[Union[str, Path]] = None,
        export_placeholders_file: Optional[Union[str, Path]] = None,
        output_file: Optional[Union[str, Path]] = None,
        dump_project_state: Optional[Union[str, Path]] = None,
        opx_project_definition_file: Optional[Union[str, Path]] = None,
        additional_args: Optional[Iterable[str]] = None,
    ) -> None:
        """Initialize a new instance of the ``TcpOslServer`` class."""
        self.__host = host
        self.__port = port
        self.__max_request_attempts_register = self.__get_default_max_request_attempts_register()
        self.__timeouts_register = self.__get_default_timeouts_register()

        self._logger = logging.getLogger(__name__) if logger is None else logger

        self.__executable = Path(executable) if executable is not None else None
        self.__project_path = Path(project_path) if project_path is not None else None
        self.__batch = batch
        self.__service = service
        self.__communication_channel = communication_channel
        self.__local_server_id = local_server_id
        self.__server_address = server_address
        self.__port_range = port_range
        self.__no_run = no_run
        self.__no_save = no_save
        self.__force = force
        self.__reset = reset
        self.__auto_relocate = auto_relocate
        self.__password = password
        self.__osl_process: Optional[OslServerProcess] = None
        self.__listeners: Dict[str, TcpOslListener] = {}
        self.__listeners_registration_thread: Optional[threading.Thread] = None
        self.__refresh_listeners_stopped = threading.Event()
        self.__listeners_refresh_interval = listeners_refresh_interval
        self.__listeners_default_timeout = listeners_default_timeout
        self.__disposed = False
        self.__env_vars = env_vars
        self.__listener_id = listener_id
        self.__multi_listener = multi_listener
        self.__import_project_properties_file = import_project_properties_file
        self.__export_project_properties_file = export_project_properties_file
        self.__import_placeholders_file = import_placeholders_file
        self.__export_placeholders_file = export_placeholders_file
        self.__output_file = output_file
        self.__dump_project_state = dump_project_state
        self.__opx_project_definition_file = opx_project_definition_file
        self.__additional_args = additional_args
        self.__log_process_stdout = log_process_stdout
        self.__log_process_stderr = log_process_stderr

        executed_in_main_thread = True

        if sys.version_info[0] >= 3 and sys.version_info[1] >= 4:
            executed_in_main_thread = threading.current_thread() is threading.main_thread()
        else:
            executed_in_main_thread = isinstance(threading.current_thread(), threading._MainThread)

        if executed_in_main_thread:
            signal.signal(signal.SIGINT, self.__signal_handler)

        atexit.register(self.dispose)

        if (self.__local_server_id is not None) or (
            self.__host is not None and self.__port is not None
        ):
            # If connect to existing TCP server requested, force TCP communication channel
            if (self.__local_server_id is None) and (
                self.__host is not None and self.__port is not None
            ):
                self.__communication_channel = CommunicationChannel.TCP

            listener = self.__create_listener(
                timeout=None,  # type:ignore[arg-type]
                register_timeout=self.__listeners_default_timeout,
                name="Main",
                communication_channel=self.__communication_channel,
                uid=self.__listener_id,
                notifications=[
                    ServerNotification.SERVER_UP,
                    ServerNotification.SERVER_DOWN,
                ],
            )
            register_listener_options = {
                k: v
                for k, v in {
                    "timeout": self.__listeners_default_timeout,
                    "notifications": listener.notifications,
                }.items()
                if v is not None
            }
            if self.__communication_channel is CommunicationChannel.LOCAL_DOMAIN:
                listener.uid = self.__register_local_listener(
                    local_server_id=listener.local_server_id,
                    **register_listener_options,  # type: ignore[arg-type]
                )
            else:
                listener.uid = self.__register_listener(
                    host_addresses=listener.host_addresses,
                    port=listener.port,
                    **register_listener_options,  # type: ignore[arg-type]
                )
            listener.refresh_listener_registration = True
            self.__listeners["main_listener"] = listener
            self.__start_listeners_registration_thread()
        else:
            if self.__communication_channel is CommunicationChannel.TCP:
                if self.__server_address is not None:
                    # In case an IPV4/IPV6 Any address is specified,
                    # we still need to bind to localhost (as optiSLang is started locally),
                    # but we need to determine whether to use IPV4 or IPV6 localhost address.
                    # Concerning nosec B104: No vulnerability, we just check if provided address
                    # is Any address.
                    if ip_address(self.__server_address) == ip_address("0.0.0.0"):  # nosec B104
                        self.__host = self._LOCALHOST_IPV4
                    elif ip_address(self.__server_address) == ip_address("::0"):  # nosec B104
                        self.__host = self._LOCALHOST_IPV6
                    else:
                        # use specified server address as is
                        self.__host = self.__server_address
                else:
                    # use IPV4 localhost address by default
                    self.__host = self._LOCALHOST_IPV4
            self._start_local(ini_timeout, shutdown_on_finished)

        self.__osl_version = self._get_osl_version()
        self.__osl_version_string = self._get_osl_version_string()

        if self.__osl_version[0] is not None:
            if self.__osl_version[0] < 23:
                self._logger.warning(
                    f"The version of the used Ansys optiSLang ({self.__osl_version_string})"
                    " is not fully supported. Please use at least version 23.1."
                )

    @property
    def local_server_id(self) -> Optional[str]:
        """Get the local server ID.

        Returns
        -------
        Optional[str]
            The local server ID, if applicable.
            Defaults to ``None``.
        """
        return self.__local_server_id

    @property
    def host(self) -> Optional[str]:
        """Get optiSLang server address or domain name.

        Get a string representation of an IPv4/v6 address or domain name
        of the running optiSLang server.

        Returns
        -------
        Optional[int]
            The IPv4/v6 address or domain name of the running optiSLang server, if applicable.
            Defaults to ``None``.
        """
        return self.__host

    @property
    def max_request_attempts_register(self) -> FunctionsAttributeRegister:
        """Register with maximum number of attempts to be executed for individual functions.

        If max_request_attempts for specific function is not specified, default value is used.
        """
        return self.__max_request_attempts_register

    @property
    def osl_version(self) -> OslVersion:
        """Version of used optiSLang.

        Returns
        -------
        OslVersion
            optiSLang version as typing.NamedTuple containing
            major, minor, maintenance and revision versions.
        """
        return self.__osl_version

    @property
    def osl_version_string(self) -> str:
        """Version of used optiSLang.

        Returns
        -------
        str
            optiSLang version.
        """
        return self.__osl_version_string

    @property
    def port(self) -> Optional[int]:
        """Get the port the osl server is listening on.

        Returns
        -------
        Optional[int]
            The port the osl server is listening on, if applicable.
            Defaults to ``None``.
        """
        return self.__port

    @property
    def timeout(self) -> Optional[float]:
        """Get default timeout value for execution of commands.

        Returns
        -------
        Optional[float]
            Timeout in seconds to perform commands.
        """
        return self.timeouts_register.default_value

    @timeout.setter
    def timeout(self, timeout: Optional[float] = 30) -> None:
        """Set default timeout value for execution of commands.

        Parameters
        ----------
        timeout: Optional[float]
            Timeout in seconds to perform commands, it must be greater than zero or ``None``.
            Certain functions will raise a timeout exception if the timeout period value has
            elapsed before the operation has completed.
            If ``None`` is given, functions will wait until they're finished (no timeout
            exception is raised). Defaults to ``30``.
        """
        self.timeouts_register.default_value = timeout

    @property
    def timeouts_register(self) -> FunctionsAttributeRegister:
        """Register with timeout for a single attempt of execution for individual functions.

        If timeout for specific function is not specified, default value is used.
        """
        return self.__timeouts_register

    def add_criterion(
        self, uid: str, criterion_type: str, expression: str, name: str, limit: str = ""
    ) -> None:
        """Create criterion for the system.

        Parameters
        ----------
        uid : str
            Actor uid.
        criterion_type: str
            Type of the criterion.
        expression: str
            Expression to be evaluated.
        name: str
            Criterion name.
        limit: str
            Limit expression to be evaluated. Empty string by default.

        Raises
        ------
        TimeoutError
            Raised when the timeout float value expires.
        """
        current_func_name = self.add_criterion.__name__

        self.send_command(
            command=commands.add_criterion(
                actor_uid=uid,
                criterion_type=criterion_type,
                expression=expression,
                name=name,
                limit=limit,
                password=self.__password,
            ),
            timeout=self.timeouts_register.get_value(current_func_name),
            max_request_attempts=self.max_request_attempts_register.get_value(current_func_name),
        )

    def connect_nodes(
        self,
        from_actor_uid: str,
        from_slot: str,
        to_actor_uid: str,
        to_slot: str,
        skip_rename_slot: bool = False,
    ) -> None:
        """Connect nodes.

        Parameters
        ----------
        from_actor_uid : str
            Uid of the sending actor.
        from_slot : str
            Slot of the sending actor.
        to_actor_uid : str
            Uid of the receiving actor.
        to_slot : str
            Slot of the receiving actor.
        skip_rename_slot: bool, optional
            Skip automatic slot rename for untyped slots.
            Defaults to False.

            .. note:: Argument has effect for Ansys optiSLang version >= 25.2 only.

        Raises
        ------
        OslCommunicationError
            Raised when an error occurs while communicating with server.
        OslCommandError
            Raised when the command or query fails.
        TimeoutError
            Raised when the timeout float value expires.
        """
        current_func_name = self.connect_nodes.__name__
        self.send_command(
            command=commands.connect_nodes(
                from_actor_uid=from_actor_uid,
                from_slot=from_slot,
                to_actor_uid=to_actor_uid,
                to_slot=to_slot,
                skip_rename_slot=skip_rename_slot,
                password=self.__password,
            ),
            timeout=self.timeouts_register.get_value(current_func_name),
            max_request_attempts=self.max_request_attempts_register.get_value(current_func_name),
        )

    def disconnect_nodes(
        self, from_actor_uid: str, from_slot: str, to_actor_uid: str, to_slot: str
    ) -> None:
        """Disconnect nodes.

        Parameters
        ----------
        from_actor_uid : str
            Uid of the sending actor.
        from_slot : str
            Slot of the sending actor.
        to_actor_uid : str
            Uid of the receiving actor.
        to_slot : str
            Slot of the receiving actor.

        Raises
        ------
        OslCommunicationError
            Raised when an error occurs while communicating with server.
        OslCommandError
            Raised when the command or query fails.
        TimeoutError
            Raised when the timeout float value expires.
        """
        current_func_name = self.disconnect_nodes.__name__
        self.send_command(
            command=commands.disconnect_nodes(
                from_actor_uid=from_actor_uid,
                from_slot=from_slot,
                to_actor_uid=to_actor_uid,
                to_slot=to_slot,
                password=self.__password,
            ),
            timeout=self.timeouts_register.get_value(current_func_name),
            max_request_attempts=self.max_request_attempts_register.get_value(current_func_name),
        )

    def create_node(
        self,
        type_: str,
        name: Optional[str] = None,
        algorithm_type: Optional[str] = None,
        integration_type: Optional[str] = None,
        mop_node_type: Optional[str] = None,
        node_type: Optional[str] = None,
        parent_uid: Optional[str] = None,
        design_flow: Optional[str] = None,
    ) -> str:
        """Create a new node of given type.

        Parameters
        ----------
        type_ : str
            Type of the node.
        name : Optional[str], optional
            Node name, by default ``None``.
        algorithm_type : Optional[str], optional
            Algorithm type, e. g. 'algorithm_plugin', by default None.
        integration_type : Optional[str], optional
            Integration type, e. g. 'integration_plugin', by default None.
        mop_node_type : Optional[str], optional
            MOP node type, e. g. 'python_based_mop_node_plugin', by default None.
        node_type: Optional[str], optional
            Node type, e. g. 'python_based_node_plugin`, by default None.
        parent_uid : Optional[str], optional
            Parent uid, by default ``None``.
        design_flow : Optional[str], optional
            Design flow option, by default ``None``.

        Returns
        -------
        str
            Uid of the created node.

        Raises
        ------
        OslCommunicationError
            Raised when an error occurs while communicating with server.
        OslCommandError
            Raised when the command or query fails.
        TimeoutError
            Raised when the timeout float value expires.
        """
        current_func_name = self.create_node.__name__
        output = self.send_command(
            commands.create_node(
                type_=type_,
                name=name,
                algorithm_type=algorithm_type,
                integration_type=integration_type,
                mop_node_type=mop_node_type,
                node_type=node_type,
                parent_uid=parent_uid,
                design_flow=design_flow,
                password=self.__password,
            ),
            timeout=self.timeouts_register.get_value(current_func_name),
            max_request_attempts=self.max_request_attempts_register.get_value(current_func_name),
        )
        if len(output) > 1:
            self._logger.error(f"``len(output) == {len(output)}``, but only 1 item was expected.")
        return output[0].get("result_data", {}).get("actor_uid")

    def create_input_slot(
        self, actor_uid: str, slot_name: str, type_hint: Optional[SlotTypeHint] = None
    ) -> None:
        """Create dynamic input slot.

        Parameters
        ----------
        actor_uid : str
            Uid of the actor.
        slot_name : str
            Name of the slot to be created.
        type_hint: Optional[SlotTypeHint], optional
            Type hint for the slot. By default ``None``.

        Raises
        ------
        OslCommunicationError
            Raised when an error occurs while communicating with server.
        OslCommandError
            Raised when the command or query fails.
        TimeoutError
            Raised when the timeout float value expires.
        """
        current_func_name = self.create_input_slot.__name__
        self.send_command(
            command=commands.create_input_slot(
                actor_uid=actor_uid,
                slot_name=slot_name,
                type_hint=type_hint,
                password=self.__password,
            ),
            timeout=self.timeouts_register.get_value(current_func_name),
            max_request_attempts=self.max_request_attempts_register.get_value(current_func_name),
        )

    def create_output_slot(
        self, actor_uid: str, slot_name: str, type_hint: Optional[SlotTypeHint] = None
    ) -> None:
        """Create dynamic output slot.

        Parameters
        ----------
        actor_uid : str
            Uid of the actor.
        slot_name : str
            Name of the slot to be created.
        type_hint: Optional[SlotTypeHint], optional
            Type hint for the slot. By default ``None``.

        Raises
        ------
        OslCommunicationError
            Raised when an error occurs while communicating with server.
        OslCommandError
            Raised when the command or query fails.
        TimeoutError
            Raised when the timeout float value expires.
        """
        current_func_name = self.create_output_slot.__name__
        self.send_command(
            command=commands.create_output_slot(
                actor_uid=actor_uid,
                slot_name=slot_name,
                type_hint=type_hint,
                password=self.__password,
            ),
            timeout=self.timeouts_register.get_value(current_func_name),
            max_request_attempts=self.max_request_attempts_register.get_value(current_func_name),
        )

    def disconnect_slot(self, uid: str, slot_name: str, direction: str) -> None:
        """Remove all connections for a given slot.

        Parameters
        ----------
        uid : str
            Node uid.
        slot_name : str
            Slot name.
        direction : str
            String specifying direction, either 'sdInputs' <or> 'sdOuputs'.

        Raises
        ------
        OslCommunicationError
            Raised when an error occurs while communicating with server.
        OslCommandError
            Raised when the command or query fails.
        TimeoutError
            Raised when the timeout float value expires.
        """
        current_func_name = self.disconnect_slot.__name__
        self.send_command(
            command=commands.disconnect_slot(
                actor_uid=uid,
                slot_name=slot_name,
                direction=direction,
                password=self.__password,
            ),
            timeout=self.timeouts_register.get_value(current_func_name),
            max_request_attempts=self.max_request_attempts_register.get_value(current_func_name),
        )

    def dispose(self) -> None:
        """Terminate all local threads and unregister listeners.

        Raises
        ------
        OslCommunicationError
            Raised when an error occurs while communicating with server.
        OslCommandError
            Raised when the command or query fails.
        TimeoutError
            Raised when the timeout float value expires.
        """
        if self.__disposed:
            return

        self.__stop_listeners_registration_thread()
        self.__unregister_all_listeners()
        self.__dispose_all_listeners()
        self.__disposed = True

    def evaluate_design(self, evaluate_dict: Dict[str, float]) -> List[dict]:
        """Evaluate requested design.

        Parameters
        ----------
        evaluate_dict: Dict[str, float]
            {'parName': value, ...}

        Returns
        -------
        List[dict]
            Output from optislang server.

        Raises
        ------
        OslCommunicationError
            Raised when an error occurs while communicating with server.
        OslCommandError
            Raised when the command or query fails.
        TimeoutError
            Raised when the timeout float value expires.
        """
        current_func_name = self.evaluate_design.__name__
        return self.send_command(  # type: ignore[return-value]
            command=commands.evaluate_design(evaluate_dict, self.__password),
            timeout=self.timeouts_register.get_value(current_func_name),
            max_request_attempts=self.max_request_attempts_register.get_value(current_func_name),
        )

    def get_actor_info(
        self,
        uid: str,
        include_log_messages: bool = True,
        include_integrations_registered_locations: bool = True,
    ) -> Dict:
        """Get info about actor defined by uid.

        Parameters
        ----------
        uid : str
            Actor uid.
        include_log_messages: bool, optional
            Whether actor log messages are to be included.
        include_integrations_registered_locations: bool, optional
            Whether registered integration locations are to be included.

        Returns
        -------
        Dict
            Info about actor defined by uid.

        Raises
        ------
        OslCommunicationError
            Raised when an error occurs while communicating with server.
        OslCommandError
            Raised when the command or query fails.
        TimeoutError
            Raised when the timeout float value expires.
        """
        current_func_name = self.get_actor_info.__name__
        return self.send_command(
            command=queries.actor_info(
                uid=uid,
                include_log_messages=include_log_messages,
                include_integrations_registered_locations=include_integrations_registered_locations,
                password=self.__password,
            ),
            timeout=self.timeouts_register.get_value(current_func_name),
            max_request_attempts=self.max_request_attempts_register.get_value(current_func_name),
        )

    def get_actor_internal_variables(
        self, uid: str, include_reference_values: bool = True
    ) -> List[dict]:
        """Get currently registered internal variables for a certain (integration) actor.

        Parameters
        ----------
        uid : str
            Actor uid.
        include_reference_values: bool, optional
            Whether reference values are to be included.

        Returns
        -------
        List[dict]
            Actor's internal variables.

        Raises
        ------
        OslCommunicationError
            Raised when an error occurs while communicating with server.
        OslCommandError
            Raised when the command or query fails.
        TimeoutError
            Raised when the timeout float value expires.
        """
        current_func_name = self.get_actor_internal_variables.__name__
        return self.send_command(
            command=queries.actor_internal_variables(
                uid=uid, include_reference_values=include_reference_values, password=self.__password
            ),
            timeout=self.timeouts_register.get_value(current_func_name),
            max_request_attempts=self.max_request_attempts_register.get_value(current_func_name),
        )["internal_variables"]

    def get_actor_properties(self, uid: str) -> Dict:
        """Get properties of actor defined by uid.

        Parameters
        ----------
        uid : str
            Actor uid.

        Returns
        -------
        Dict
            Properties of actor defined by uid.

        Raises
        ------
        OslCommunicationError
            Raised when an error occurs while communicating with server.
        OslCommandError
            Raised when the command or query fails.
        TimeoutError
            Raised when the timeout float value expires.
        """
        current_func_name = self.get_actor_properties.__name__
        return self.send_command(
            command=queries.actor_properties(uid=uid, password=self.__password),
            timeout=self.timeouts_register.get_value(current_func_name),
            max_request_attempts=self.max_request_attempts_register.get_value(current_func_name),
        )["properties"]

    def get_actor_registered_input_slots(
        self, uid: str, include_reference_values: bool = True
    ) -> List[dict]:
        """Get currently registered input slots for a certain (integration) actor.

        Parameters
        ----------
        uid : str
            Actor uid.
        include_reference_values: bool, optional
            Whether reference values are to be included.

        Returns
        -------
        List[dict]
            Actor's registered input slots.

        Raises
        ------
        OslCommunicationError
            Raised when an error occurs while communicating with server.
        OslCommandError
            Raised when the command or query fails.
        TimeoutError
            Raised when the timeout float value expires.
        """
        current_func_name = self.get_actor_registered_input_slots.__name__
        return self.send_command(
            command=queries.actor_registered_input_slots(
                uid=uid, include_reference_values=include_reference_values, password=self.__password
            ),
            timeout=self.timeouts_register.get_value(current_func_name),
            max_request_attempts=self.max_request_attempts_register.get_value(current_func_name),
        )["registered_input_slots"]

    def get_actor_registered_output_slots(
        self, uid: str, include_reference_values: bool = True
    ) -> List[dict]:
        """Get currently registered output slots for a certain (integration) actor.

        Parameters
        ----------
        uid : str
            Actor uid.
        include_reference_values: bool, optional
            Whether reference values are to be included.

        Returns
        -------
        List[dict]
            Actor's registered output slots.

        Raises
        ------
        OslCommunicationError
            Raised when an error occurs while communicating with server.
        OslCommandError
            Raised when the command or query fails.
        TimeoutError
            Raised when the timeout float value expires.
        """
        current_func_name = self.get_actor_registered_output_slots.__name__
        return self.send_command(
            command=queries.actor_registered_output_slots(
                uid=uid, include_reference_values=include_reference_values, password=self.__password
            ),
            timeout=self.timeouts_register.get_value(current_func_name),
            max_request_attempts=self.max_request_attempts_register.get_value(current_func_name),
        )["registered_output_slots"]

    def get_actor_registered_parameters(
        self, uid: str, include_reference_values: bool = True
    ) -> List[dict]:
        """Get currently registered parameters for a certain (integration) actor.

        Parameters
        ----------
        uid : str
            Actor uid.
        include_reference_values: bool, optional
            Whether reference values are to be included.

        Returns
        -------
        List[dict]
            Actor's registered parameters.

        Raises
        ------
        OslCommunicationError
            Raised when an error occurs while communicating with server.
        OslCommandError
            Raised when the command or query fails.
        TimeoutError
            Raised when the timeout float value expires.
        """
        current_func_name = self.get_actor_registered_parameters.__name__
        return self.send_command(
            command=queries.actor_registered_parameters(
                uid=uid, include_reference_values=include_reference_values, password=self.__password
            ),
            timeout=self.timeouts_register.get_value(current_func_name),
            max_request_attempts=self.max_request_attempts_register.get_value(current_func_name),
        )["registered_parameters"]

    def get_actor_registered_responses(
        self, uid: str, include_reference_values: bool = True
    ) -> List[dict]:
        """Get currently registered responses for a certain (integration) actor.

        Parameters
        ----------
        uid : str
            Actor uid.
        include_reference_values: bool, optional
            Whether reference values are to be included.

        Returns
        -------
        List[dict]
            Actor's registered responses.

        Raises
        ------
        OslCommunicationError
            Raised when an error occurs while communicating with server.
        OslCommandError
            Raised when the command or query fails.
        TimeoutError
            Raised when the timeout float value expires.
        """
        current_func_name = self.get_actor_registered_responses.__name__
        return self.send_command(
            command=queries.actor_registered_responses(
                uid=uid, include_reference_values=include_reference_values, password=self.__password
            ),
            timeout=self.timeouts_register.get_value(current_func_name),
            max_request_attempts=self.max_request_attempts_register.get_value(current_func_name),
        )["registered_responses"]

    def get_actor_states(
        self,
        uid: str,
        include_state_info: bool = False,
    ) -> Dict:
        """Get available actor states for a certain actor.

        These can be used in conjunction with "get_actor_status_info" to obtain actor status info
        for a specific state ID.

        Parameters
        ----------
        uid : str
            Actor uid.
        include_state_info: bool
            Include additional info for each state. Otherwise, only state IDs are returned.
        Returns
        -------
        Dict
            Info about actor defined by uid.
        Raises
        ------
        OslCommunicationError
            Raised when an error occurs while communicating with server.
        OslCommandError
            Raised when the command or query fails.
        TimeoutError
            Raised when the timeout float value expires.
        """
        current_func_name = self.get_actor_states.__name__
        return self.send_command(
            command=queries.actor_states(
                uid=uid,
                include_state_info=include_state_info,
                password=self.__password,
            ),
            timeout=self.timeouts_register.get_value(current_func_name),
            max_request_attempts=self.max_request_attempts_register.get_value(current_func_name),
        )

    def get_actor_status_info(
        self,
        uid: str,
        hid: str,
        include_designs: bool = True,
        include_design_values: bool = True,
        include_non_scalar_design_values: bool = False,
        include_algorithm_info: bool = False,
    ) -> Dict:
        """Get status info about actor defined by actor uid and state Hid.

        Parameters
        ----------
        uid : str
            Actor uid.
        hid: str
            State/Design hierarchical id.
        include_designs: bool
            Include (result) designs in status info response.
        include_design_values: bool
            Include values in (result) designs.
        include_non_scalar_design_values: bool
            Include non scalar values in (result) designs.
        include_algorithm_info: bool
            Include algorithm result info in status info response.
        Returns
        -------
        Dict
            Info about actor defined by uid.
        Raises
        ------
        OslCommunicationError
            Raised when an error occurs while communicating with server.
        OslCommandError
            Raised when the command or query fails.
        TimeoutError
            Raised when the timeout float value expires.
        """
        current_func_name = self.get_actor_status_info.__name__
        return self.send_command(
            command=queries.actor_status_info(
                uid=uid,
                hid=hid,
                include_designs=include_designs,
                include_design_values=include_design_values,
                include_non_scalar_design_values=include_non_scalar_design_values,
                include_algorithm_info=include_algorithm_info,
                password=self.__password,
            ),
            timeout=self.timeouts_register.get_value(current_func_name),
            max_request_attempts=self.max_request_attempts_register.get_value(current_func_name),
        )

    def get_actor_supports(self, uid: str, feature_name: str) -> bool:
        """Get supported features of actor defined by uid.

        Parameters
        ----------
        uid : str
            Actor uid.
        feature_name : str
            Name of the feature.

        Returns
        -------
        bool
            Whether the given feature is supported.

        Raises
        ------
        OslCommunicationError
            Raised when an error occurs while communicating with server.
        OslCommandError
            Raised when the command or query fails.
        TimeoutError
            Raised when the timeout float value expires.
        """
        current_func_name = self.get_actor_supports.__name__
        return self.send_command(
            command=queries.actor_supports(
                uid=uid, feature_name=feature_name, password=self.__password
            ),
            timeout=self.timeouts_register.get_value(current_func_name),
            max_request_attempts=self.max_request_attempts_register.get_value(current_func_name),
        )[feature_name.lower()]

    def get_available_input_locations(self, uid: str) -> List[dict]:
        """Get available input locations for a certain (integration) actor, if supported.

        Parameters
        ----------
        uid : str
            Actor uid.

        Returns
        -------
        List[dict]
            Actor's available input locations.

        Raises
        ------
        OslCommunicationError
            Raised when an error occurs while communicating with server.
        OslCommandError
            Raised when the command or query fails.
        TimeoutError
            Raised when the timeout float value expires.
        """
        current_func_name = self.get_available_input_locations.__name__
        return self.send_command(
            command=queries.available_input_locations(uid=uid, password=self.__password),
            timeout=self.timeouts_register.get_value(current_func_name),
            max_request_attempts=self.max_request_attempts_register.get_value(current_func_name),
        )["available_input_locations"]

    @deprecated(
        version="1.1.0", reason="Use :py:attr:`TcpOslServer.get_available_node_types` instead."
    )
    def get_available_nodes(self) -> Dict[str, List[str]]:
        """Get available node types for current oSL server.

        Returns
        -------
        Dict[str, List[str]]
            Dictionary of available nodes types

        Raises
        ------
        OslCommunicationError
            Raised when an error occurs while communicating with server.
        OslCommandError
            Raised when the command or query fails.
        TimeoutError
            Raised when the timeout float value expires.
        """
        current_func_name = self.get_available_nodes.__name__
        available_nodes = self.send_command(
            command=queries.available_nodes(self.__password),
            timeout=self.timeouts_register.get_value(current_func_name),
            max_request_attempts=self.max_request_attempts_register.get_value(current_func_name),
        )
        available_nodes.pop("message")
        available_nodes.pop("status")
        return available_nodes

    def get_available_node_types(self) -> List[NodeType]:
        """Get available node types for current oSL server.

        Returns
        -------
        List[NodeType]
            Available nodes types

        Raises
        ------
        OslCommunicationError
            Raised when an error occurs while communicating with server.
        OslCommandError
            Raised when the command or query fails.
        TimeoutError
            Raised when the timeout float value expires.
        """
        current_func_name = self.get_available_node_types.__name__
        available_nodes = self.send_command(
            command=queries.available_nodes(self.__password),
            timeout=self.timeouts_register.get_value(current_func_name),
            max_request_attempts=self.max_request_attempts_register.get_value(current_func_name),
        )
        available_nodes.pop("message")
        available_nodes.pop("status")
        node_types: List[NodeType] = []
        for node_sub_type, node_type_list in available_nodes.items():
            for node_type in node_type_list:
                if node_sub_type == "algorithm_plugins":
                    node_types.append(
                        NodeType(
                            id=node_type,
                            subtype=AddinType.ALGORITHM_PLUGIN,
                        )
                    )
                elif node_sub_type == "builtin_nodes":
                    node_types.append(
                        NodeType(
                            id=node_type,
                            subtype=AddinType.BUILT_IN,
                        )
                    )
                elif node_sub_type == "integration_plugins":
                    node_types.append(
                        NodeType(
                            id=node_type,
                            subtype=AddinType.INTEGRATION_PLUGIN,
                        )
                    )
                elif node_sub_type == "python_based_algorithm_plugins":
                    node_types.append(
                        NodeType(
                            id=node_type,
                            subtype=AddinType.PYTHON_BASED_ALGORITHM_PLUGIN,
                        )
                    )
                elif node_sub_type == "python_based_integration_plugins":
                    node_types.append(
                        NodeType(
                            id=node_type,
                            subtype=AddinType.PYTHON_BASED_INTEGRATION_PLUGIN,
                        )
                    )
                elif node_sub_type == "python_based_mop_node_plugins":
                    node_types.append(
                        NodeType(
                            id=node_type,
                            subtype=AddinType.PYTHON_BASED_MOP_NODE_PLUGIN,
                        )
                    )
                elif node_sub_type == "python_based_node_plugins":
                    node_types.append(
                        NodeType(
                            id=node_type,
                            subtype=AddinType.PYTHON_BASED_NODE_PLUGIN,
                        )
                    )
        return node_types

    def get_available_output_locations(self, uid: str) -> List[dict]:
        """Get available output locations for a certain (integration) actor, if supported.

        Parameters
        ----------
        uid : str
            Actor uid.

        Returns
        -------
        List[dict]
            Actor's available output locations.

        Raises
        ------
        OslCommunicationError
            Raised when an error occurs while communicating with server.
        OslCommandError
            Raised when the command or query fails.
        TimeoutError
            Raised when the timeout float value expires.
        """
        current_func_name = self.get_available_output_locations.__name__
        return self.send_command(
            command=queries.available_output_locations(uid=uid, password=self.__password),
            timeout=self.timeouts_register.get_value(current_func_name),
            max_request_attempts=self.max_request_attempts_register.get_value(current_func_name),
        )["available_output_locations"]

    def get_basic_project_info(self) -> Dict:
        """Get basic project info, like name, location, global settings and status.

        Returns
        -------
        Dict
            Information data as dictionary.

        Raises
        ------
        OslCommunicationError
            Raised when an error occurs while communicating with server.
        OslCommandError
            Raised when the command or query fails.
        TimeoutError
            Raised when the timeout float value expires.
        """
        current_func_name = self.get_basic_project_info.__name__
        return self.send_command(
            command=queries.basic_project_info(self.__password),
            timeout=self.timeouts_register.get_value(current_func_name),
            max_request_attempts=self.max_request_attempts_register.get_value(current_func_name),
        )

    def get_criteria(self, uid: str) -> List[dict]:
        """Get information about all existing criterion from the system.

        Parameters
        ----------
        uid : str
            Actor uid.
        Returns
        -------
        List[dict]
            Criteria information.
        Raises
        ------
        OslCommunicationError
            Raised when an error occurs while communicating with server.
        OslCommandError
            Raised when the command or query fails.
        TimeoutError
            Raised when the timeout float value expires.
        """
        current_func_name = self.get_criteria.__name__
        return (
            self.send_command(
                command=queries.get_criteria(uid=uid, password=self.__password),
                timeout=self.timeouts_register.get_value(current_func_name),
                max_request_attempts=self.max_request_attempts_register.get_value(
                    current_func_name
                ),
            )["criteria"]
            or []
        )

    def get_criterion(self, uid: str, name: str) -> Dict:
        """Get existing criterion from the system.

        Parameters
        ----------
        uid : str
            Actor uid.
        name: str
            Criterion name.
        Returns
        -------
        Dict
            Criterion information.
        Raises
        ------
        OslCommunicationError
            Raised when an error occurs while communicating with server.
        OslCommandError
            Raised when the command or query fails.
        TimeoutError
            Raised when the timeout float value expires.
        """
        current_func_name = self.get_criterion.__name__
        return self.send_command(
            command=queries.get_criterion(uid=uid, name=name, password=self.__password),
            timeout=self.timeouts_register.get_value(current_func_name),
            max_request_attempts=self.max_request_attempts_register.get_value(current_func_name),
        )["criteria"]

    def get_designs(self, uid: str) -> List[dict]:
        """Get pending designs from parent node.

        Parameters
        ----------
        uid : str
            Actor uid.

        Returns
        -------
        List[dict]
           List of pending designs.

        Raises
        ------
        OslCommunicationError
            Raised when an error occurs while communicating with server.
        OslCommandError
            Raised when the command or query fails.
        TimeoutError
            Raised when the timeout float value expires.
        """
        current_func_name = self.get_designs.__name__
        return self.send_command(
            command=queries.get_designs(
                uid=uid,
                password=self.__password,
            ),
            timeout=self.timeouts_register.get_value(current_func_name),
            max_request_attempts=self.max_request_attempts_register.get_value(current_func_name),
        )["designs"]

    def get_doe_size(self, uid: str, sampling_type: str, num_discrete_levels: int) -> int:
        """Get the DOE size for given sampling type and number of levels for a specific actor.

        Parameters
        ----------
        uid : str
            Actor uid.
        sampling_type: str
            Sampling type.
        num_discrete_levels: int
            Number of discrete levels.
        Returns
        -------
        int
            DOE size.
        Raises
        ------
        OslCommunicationError
            Raised when an error occurs while communicating with server.
        OslCommandError
            Raised when the command or query fails.
        TimeoutError
            Raised when the timeout float value expires.
        """
        current_func_name = self.get_doe_size.__name__
        return self.send_command(
            command=queries.doe_size(
                uid=uid,
                sampling_type=sampling_type,
                num_discrete_levels=num_discrete_levels,
                password=self.__password,
            ),
            timeout=self.timeouts_register.get_value(current_func_name),
            max_request_attempts=self.max_request_attempts_register.get_value(current_func_name),
        )["number_of_samples"]

    def get_full_project_status_info(
        self,
        include_designs: bool = True,
        include_design_values: bool = True,
        include_non_scalar_design_values: bool = False,
        include_algorithm_info: bool = False,
        include_log_messages: bool = True,
        include_integrations_registered_locations: bool = True,
    ) -> Dict:
        """Get full project status info.

        Parameters
        ----------
        include_designs: bool
            Include (result) designs in status info response.
        include_design_values: bool
            Include values in (result) designs.
        include_non_scalar_design_values: bool
            Include non scalar values in (result) designs.
        include_algorithm_info: bool
            Include algorithm result info in status info response.
        include_log_messages: bool, optional
            Whether actor log messages are to be included.
        include_integrations_registered_locations: bool, optional
            Whether registered integration locations are to be included.
        Returns
        -------
        Dict
            Full project status info.

        Raises
        ------
        OslCommunicationError
            Raised when an error occurs while communicating with server.
        OslCommandError
            Raised when the command or query fails.
        TimeoutError
            Raised when the timeout float value expires.
        """
        current_func_name = self.get_full_project_status_info.__name__
        return self.send_command(
            command=queries.full_project_status_info(
                include_designs=include_designs,
                include_design_values=include_design_values,
                include_non_scalar_design_values=include_non_scalar_design_values,
                include_algorithm_info=include_algorithm_info,
                include_log_messages=include_log_messages,
                include_integrations_registered_locations=include_integrations_registered_locations,
                password=self.__password,
            ),
            timeout=self.timeouts_register.get_value(current_func_name),
            max_request_attempts=self.max_request_attempts_register.get_value(current_func_name),
        )

    def get_full_project_tree(self) -> Dict:
        """Get full project tree.

        Returns
        -------
        Dict
            Dictionary of full project tree without properties.

        Raises
        ------
        OslCommunicationError
            Raised when an error occurs while communicating with server.
        OslCommandError
            Raised when the command or query fails.
        TimeoutError
            Raised when the timeout float value expires.
        """
        current_func_name = self.get_full_project_tree.__name__
        return self.send_command(
            command=queries.full_project_tree(password=self.__password),
            timeout=self.timeouts_register.get_value(current_func_name),
            max_request_attempts=self.max_request_attempts_register.get_value(current_func_name),
        )

    def get_full_project_tree_with_properties(self) -> Dict:
        """Get full project tree with properties.

        Returns
        -------
        Dict
            Dictionary of project tree with properties.

        Raises
        ------
        OslCommunicationError
            Raised when an error occurs while communicating with server.
        OslCommandError
            Raised when the command or query fails.
        TimeoutError
            Raised when the timeout float value expires.
        """
        current_func_name = self.get_full_project_tree_with_properties.__name__
        return self.send_command(
            command=queries.full_project_tree_with_properties(password=self.__password),
            timeout=self.timeouts_register.get_value(current_func_name),
            max_request_attempts=self.max_request_attempts_register.get_value(current_func_name),
        )

    def get_full_subtree_status_info(
        self,
        uid: str,
        include_designs: bool = True,
        include_design_values: bool = True,
        include_non_scalar_design_values: bool = False,
        include_algorithm_info: bool = False,
        include_log_messages: bool = True,
        include_integrations_registered_locations: bool = True,
    ) -> Dict:
        """Get full status info for a sub tree.

        Parameters
        ----------
        uid : str
            Actor uid.
        include_designs: bool
            Include (result) designs in status info response.
        include_design_values: bool
            Include values in (result) designs.
        include_non_scalar_design_values: bool
            Include non scalar values in (result) designs.
        include_algorithm_info: bool
            Include algorithm result info in status info response.
        include_log_messages: bool, optional
            Whether actor log messages are to be included.
        include_integrations_registered_locations: bool, optional
            Whether registered integration locations are to be included.

        Returns
        -------
        Dict
            Status info for the specified sub tree.

        Raises
        ------
        OslCommunicationError
            Raised when an error occurs while communicating with server.
        OslCommandError
            Raised when the command or query fails.
        TimeoutError
            Raised when the timeout float value expires.
        """
        current_func_name = self.get_full_subtree_status_info.__name__
        return self.send_command(
            command=queries.full_subtree_status_info(
                uid=uid,
                include_designs=include_designs,
                include_design_values=include_design_values,
                include_non_scalar_design_values=include_non_scalar_design_values,
                include_algorithm_info=include_algorithm_info,
                include_log_messages=include_log_messages,
                include_integrations_registered_locations=include_integrations_registered_locations,
                password=self.__password,
            ),
            timeout=self.timeouts_register.get_value(current_func_name),
            max_request_attempts=self.max_request_attempts_register.get_value(current_func_name),
        )

    @deprecated(version="0.6.0", reason="Use :py:attr:`TcpOslServer.host` instead.")
    def get_host(self) -> Optional[str]:
        """Get optiSLang server address or domain name.

        Get a string representation of an IPv4/v6 address or domain name
        of the running optiSLang server.

        Returns
        -------
        Optional[str]
            The IPv4/v6 address or domain name of the running optiSLang server, if applicable.
            Defaults to ``None``.
        """
        return self.__host

    def get_hpc_licensing_forwarded_environment(self, uid: str) -> Dict:
        """Get hpc licensing forwarded environment for certain actor.

        Parameters
        ----------
        uid : str
            Actor uid.

        Returns
        -------
        Dict
            Dictionary with hpc licensing forwarded environment for certain actor.

        Raises
        ------
        OslCommunicationError
            Raised when an error occurs while communicating with server.
        OslCommandError
            Raised when the command or query fails.
        TimeoutError
            Raised when the timeout float value expires.
        """
        current_func_name = self.get_hpc_licensing_forwarded_environment.__name__
        return self.send_command(
            command=queries.hpc_licensing_forwarded_environment(uid=uid, password=self.__password),
            timeout=self.timeouts_register.get_value(current_func_name),
            max_request_attempts=self.max_request_attempts_register.get_value(current_func_name),
        )

    def get_input_slot_value(
        self, uid: str, hid: str, slot_name: str, legacy_design_format: bool = False
    ) -> Dict:
        """Get input slot value of actor defined by uid.

        Parameters
        ----------
        uid : str
            Actor uid.
        hid: str
            State/Design hierarchical id.
        slot_name: str
            Slot name.
        legacy_design_format: bool, optional
            Whether to use legacy format for designs and design container type slots.
            Defaults to false.

            .. note:: Argument has effect for Ansys optiSLang version >= 25.2 only.

        Returns
        -------
        Dict
            Input slot value of the actor.

        Raises
        ------
        OslCommunicationError
            Raised when an error occurs while communicating with server.
        OslCommandError
            Raised when the command or query fails.
        TimeoutError
            Raised when the timeout float value expires.
        """
        current_func_name = self.get_input_slot_value.__name__
        return self.send_command(
            command=queries.input_slot_value(
                uid=uid,
                hid=hid,
                slot_name=slot_name,
                legacy_design_format=legacy_design_format,
                password=self.__password,
            ),
            timeout=self.timeouts_register.get_value(current_func_name),
            max_request_attempts=self.max_request_attempts_register.get_value(current_func_name),
        )

    def get_output_slot_value(
        self, uid: str, hid: str, slot_name: str, legacy_design_format: bool = False
    ) -> Dict:
        """Get output slot value of actor defined by uid.

        Parameters
        ----------
        uid : str
            Actor uid.
        hid: str
            State/Design hierarchical id.
        slot_name: str
            Slot name.
        legacy_design_format: bool, optional
            Whether to use legacy format for designs and design container type slots.
            Defaults to false.

            .. note:: Argument has effect for Ansys optiSLang version >= 25.2 only.

        Returns
        -------
        Dict
            Output slot value of the actor.

        Raises
        ------
        OslCommunicationError
            Raised when an error occurs while communicating with server.
        OslCommandError
            Raised when the command or query fails.
        TimeoutError
            Raised when the timeout float value expires.
        """
        current_func_name = self.get_output_slot_value.__name__
        return self.send_command(
            command=queries.output_slot_value(
                uid=uid,
                hid=hid,
                slot_name=slot_name,
                legacy_design_format=legacy_design_format,
                password=self.__password,
            ),
            timeout=self.timeouts_register.get_value(current_func_name),
            max_request_attempts=self.max_request_attempts_register.get_value(current_func_name),
        )

    @deprecated(version="0.5.0", reason="Use :py:attr:`TcpOslServer.osl_version` instead.")
    def get_osl_version(self) -> OslVersion:
        """Get version of used optiSLang.

        Returns
        -------
        OslVersion
            optiSLang version as typing.NamedTuple containing
            major, minor, maintenance and revision versions.

        Raises
        ------
        OslCommunicationError
            Raised when an error occurs while communicating with server.
        OslCommandError
            Raised when the command or query fails.
        RuntimeError
            Raised when parsing version numbers from string fails.
        TimeoutError
            Raised when the timeout float value expires.
        """
        return self._get_osl_version()

    @deprecated(version="0.5.0", reason="Use :py:attr:`TcpOslServer.osl_version_string` instead.")
    def get_osl_version_string(self) -> str:
        """Get version of used optiSLang.

        Returns
        -------
        str
            optiSLang version.

        Raises
        ------
        OslCommunicationError
            Raised when an error occurs while communicating with server.
        OslCommandError
            Raised when the command or query fails.
        TimeoutError
            Raised when the timeout float value expires.
        """
        return self._get_osl_version_string()

    @deprecated(version="0.6.0", reason="Use :py:attr:`TcpOslServer.port` instead.")
    def get_port(self) -> Optional[int]:
        """Get the port the osl server is listening on.

        Returns
        -------
        Optional[int]
            The port the osl server is listening on, if applicable.
            Defaults to ``None``.
        """
        return self.__port

    @deprecated(
        version="0.6.0",
        reason=(
            "This functionality was moved to "
            ":py:class:`Project <ansys.optislang.core.project.Project>`."
        ),
    )
    def get_project_description(self) -> Optional[str]:
        """Get description of optiSLang project.

        Returns
        -------
        Optional[str]
            optiSLang project description. If no project is loaded in the optiSLang,
            returns ``None``.

        Raises
        ------
        OslCommunicationError
            Raised when an error occurs while communicating with server.
        OslCommandError
            Raised when the command or query fails.
        TimeoutError
            Raised when the timeout float value expires.
        """
        project_info = self.get_basic_project_info()
        if len(project_info.get("projects", [])) == 0:
            return None
        return (
            project_info.get("projects", [{}])[0].get("settings", {}).get("short_description", None)
        )

    @deprecated(
        version="0.6.0",
        reason=(
            "This functionality was moved to "
            ":py:class:`Project <ansys.optislang.core.project.Project>`."
        ),
    )
    def get_project_location(self) -> Optional[Path]:
        """Get path to the optiSLang project file.

        Returns
        -------
        Optional[pathlib.Path]
            Path to the optiSLang project file. If no project is loaded in the optiSLang,
            returns ``None``.

        Raises
        ------
        OslCommunicationError
            Raised when an error occurs while communicating with server.
        OslCommandError
            Raised when the command or query fails.
        TimeoutError
            Raised when the timeout float value expires.
        """
        project_info = self.get_basic_project_info()
        project_path = project_info.get("projects", [{}])[0].get("location", None)
        return None if not project_path else Path(project_path)

    @deprecated(
        version="0.6.0",
        reason=(
            "This functionality was moved to "
            ":py:class:`Project <ansys.optislang.core.project.Project>`."
        ),
    )
    def get_project_name(self) -> Optional[str]:
        """Get name of the optiSLang project.

        Returns
        -------
        Optional[str]
            Name of the optiSLang project. If no project is loaded in the optiSLang,
            returns ``None``.

        Raises
        ------
        OslCommunicationError
            Raised when an error occurs while communicating with server.
        OslCommandError
            Raised when the command or query fails.
        TimeoutError
            Raised when the timeout float value expires.
        """
        project_info = self.get_basic_project_info()
        if len(project_info.get("projects", [])) == 0:
            return None
        return project_info.get("projects", [{}])[0].get("name", None)

    def get_placeholder_ids(self) -> List[str]:
        """Get list of all placeholder IDs in the project.

        .. note:: Method is supported for Ansys optiSLang version >= 26.1 only.

        Returns
        -------
        List[str]
            List of placeholder IDs.

        Raises
        ------
        OslCommunicationError
            Raised when an error occurs while communicating with server.
        OslCommandError
            Raised when the command or query fails.
        TimeoutError
            Raised when the timeout float value expires.
        """
        current_func_name = self.get_placeholder_ids.__name__
        return self.send_command(
            command=queries.get_placeholder_ids(password=self.__password),
            timeout=self.timeouts_register.get_value(current_func_name),
            max_request_attempts=self.max_request_attempts_register.get_value(current_func_name),
        )["placeholder_ids"]

    def get_placeholder(self, placeholder_id: str) -> PlaceholderInfo:
        """Get placeholder information by ID.

        .. note:: Method is supported for Ansys optiSLang version >= 26.1 only.

        Parameters
        ----------
        placeholder_id : str
            ID of the placeholder to retrieve.

        Returns
        -------
        PlaceholderInfo
            Structured placeholder information with separate fields for placeholder_id,
            user_level, type, description, range, value, and expression.

        Raises
        ------
        OslCommunicationError
            Raised when an error occurs while communicating with server.
        OslCommandError
            Raised when the command or query fails.
        TimeoutError
            Raised when the timeout float value expires.
        """
        current_func_name = self.get_placeholder.__name__
        raw_data = self.send_command(
            command=queries.get_placeholder(
                placeholder_id=placeholder_id, password=self.__password
            ),
            timeout=self.timeouts_register.get_value(current_func_name),
            max_request_attempts=self.max_request_attempts_register.get_value(current_func_name),
        )["placeholder"]

        # Transform raw C++ JSON response to structured PlaceholderInfo
        # C++ returns "name" which we map to "placeholder_id"
        ph_id = raw_data.get("name", placeholder_id)

        # Convert string values to proper enums
        user_level_str = raw_data.get("user_level", "computation_engineer")
        user_level = UserLevelTCP.from_str(_get_enum_value(user_level_str)).to_user_level()

        type_str = raw_data.get("type", "string")
        ph_type = PlaceholderTypeTCP.from_str(_get_enum_value(type_str)).to_placeholder_type()

        description = raw_data.get("description", "")
        range_val = raw_data.get("range", "")
        value = raw_data.get("value")
        expression = raw_data.get("expression")

        return PlaceholderInfo(
            placeholder_id=ph_id,
            user_level=user_level,
            type=ph_type,
            description=description,
            range=range_val,
            value=value,
            expression=expression,
        )

    def create_placeholder(
        self,
        value: Optional[Any] = None,
        placeholder_id: Optional[str] = None,
        overwrite: bool = False,
        user_level: Optional[UserLevel] = None,
        description: Optional[str] = None,
        range_: Optional[str] = None,
        type_: Optional[PlaceholderType] = None,
        expression: Optional[str] = None,
    ) -> str:
        """Create a new placeholder.

        .. note:: Method is supported for Ansys optiSLang version >= 26.1 only.

        Parameters
        ----------
        value : Optional[Any], optional
            Value for the placeholder, by default ``None``.
            If neither value nor expression are specified, the placeholder will be created
            with a suitable default value.
            If specified, the value must be of a type compatible with the placeholder type.
        placeholder_id : Optional[str], optional
            Desired placeholder ID, by default ``None``.
            If not specified, a unique ID will be generated.
        overwrite : bool, optional
            Whether to overwrite existing placeholder, by default ``False``.
        user_level : Optional[UserLevel], optional
            User level for the placeholder, by default ``None``.
            If not specified, the default user level will be used.
        description : Optional[str], optional
            Description of the placeholder, by default ``None``.
        range_ : Optional[str], optional
            Range of the placeholder, by default ``None``.
        type_ : Optional[PlaceholderType], optional
            Type of the placeholder, by default ``None``.
            If not specified, the UNKNOWN type will be used.
        expression : Optional[str], optional
            Macro expression for the placeholder, by default ``None``.

        Returns
        -------
        str
            ID of the created placeholder.

        Raises
        ------
        OslCommunicationError
            Raised when an error occurs while communicating with server.
        OslCommandError
            Raised when the command or query fails.
        TimeoutError
            Raised when the timeout float value expires.
        """
        current_func_name = self.create_placeholder.__name__
        output = self.send_command(
            commands.create_placeholder(
                value=value,
                placeholder_id=placeholder_id,
                overwrite=overwrite,
                user_level=user_level,
                description=description,
                range_=range_,
                type_=type_,
                expression=expression,
                password=self.__password,
            ),
            timeout=self.timeouts_register.get_value(current_func_name),
            max_request_attempts=self.max_request_attempts_register.get_value(current_func_name),
        )
        if len(output) > 1:
            self._logger.error(f"``len(output) == {len(output)}``, but only 1 item was expected.")
        return output[0].get("result_data", {}).get("placeholder_id")

    def create_placeholder_from_actor_property(
        self,
        actor_uid: str,
        property_name: str,
        placeholder_id: Optional[str] = None,
        create_as_expression: bool = False,
    ) -> str:
        """Create a placeholder from an actor property.

        .. note:: Method is supported for Ansys optiSLang version >= 26.1 only.

        Parameters
        ----------
        actor_uid : str
            Unique identifying actor of the object.
        property_name : str
            Name of the actor property to create placeholder from.
        placeholder_id : Optional[str], optional
            Desired placeholder ID, by default ``None``.
        create_as_expression : bool, optional
            Whether to create the placeholder as an expression, by default ``False``.

        Returns
        -------
        str
            ID of the created placeholder.

        Raises
        ------
        OslCommunicationError
            Raised when an error occurs while communicating with server.
        OslCommandError
            Raised when the command or query fails.
        TimeoutError
            Raised when the timeout float value expires.
        """
        current_func_name = self.create_placeholder_from_actor_property.__name__
        output = self.send_command(
            commands.create_placeholder_from_actor_property(
                actor_uid=actor_uid,
                property_name=property_name,
                placeholder_id=placeholder_id,
                create_as_expression=create_as_expression,
                password=self.__password,
            ),
            timeout=self.timeouts_register.get_value(current_func_name),
            max_request_attempts=self.max_request_attempts_register.get_value(current_func_name),
        )
        if len(output) > 1:
            self._logger.error(f"``len(output) == {len(output)}``, but only 1 item was expected.")
        return output[0].get("result_data", {}).get("placeholder_id")

    def remove_placeholder(self, placeholder_id: str) -> None:
        """Remove a placeholder.

        .. note:: Method is supported for Ansys optiSLang version >= 26.1 only.

        Parameters
        ----------
        placeholder_id : str
            ID of the placeholder to remove.

        Raises
        ------
        OslCommunicationError
            Raised when an error occurs while communicating with server.
        OslCommandError
            Raised when the command or query fails.
        TimeoutError
            Raised when the timeout float value expires.
        """
        current_func_name = self.remove_placeholder.__name__
        self.send_command(
            commands.remove_placeholder(placeholder_id=placeholder_id, password=self.__password),
            timeout=self.timeouts_register.get_value(current_func_name),
            max_request_attempts=self.max_request_attempts_register.get_value(current_func_name),
        )

    def rename_placeholder(self, placeholder_id: str, new_placeholder_id: str) -> None:
        """Rename a placeholder.

        .. note:: Method is supported for Ansys optiSLang version >= 26.1 only.

        Parameters
        ----------
        placeholder_id : str
            ID of the placeholder to rename.
        new_placeholder_id : str
            New ID for the placeholder.

        Raises
        ------
        OslCommunicationError
            Raised when an error occurs while communicating with server.
        OslCommandError
            Raised when the command or query fails.
        TimeoutError
            Raised when the timeout float value expires.
        """
        current_func_name = self.rename_placeholder.__name__
        self.send_command(
            commands.rename_placeholder(
                placeholder_id=placeholder_id,
                new_placeholder_id=new_placeholder_id,
                password=self.__password,
            ),
            timeout=self.timeouts_register.get_value(current_func_name),
            max_request_attempts=self.max_request_attempts_register.get_value(current_func_name),
        )

    def assign_placeholder(self, actor_uid: str, property_name: str, placeholder_id: str) -> None:
        """Assign a placeholder to an actor property.

        .. note:: Method is supported for Ansys optiSLang version >= 26.1 only.

        Parameters
        ----------
        actor_uid : str
            Unique identifying actor of the object.
        property_name : str
            Name of the actor property to assign placeholder to.
        placeholder_id : str
            ID of the placeholder to assign.

        Raises
        ------
        OslCommunicationError
            Raised when an error occurs while communicating with server.
        OslCommandError
            Raised when the command or query fails.
        TimeoutError
            Raised when the timeout float value expires.
        """
        current_func_name = self.assign_placeholder.__name__
        self.send_command(
            commands.assign_placeholder(
                actor_uid=actor_uid,
                property_name=property_name,
                placeholder_id=placeholder_id,
                password=self.__password,
            ),
            timeout=self.timeouts_register.get_value(current_func_name),
            max_request_attempts=self.max_request_attempts_register.get_value(current_func_name),
        )

    def unassign_placeholder(self, actor_uid: str, property_name: str) -> None:
        """Unassign a placeholder from an actor property.

        .. note:: Method is supported for Ansys optiSLang version >= 26.1 only.

        Parameters
        ----------
        actor_uid : str
            Unique identifying actor of the object.
        property_name : str
            Name of the actor property to unassign placeholder from.

        Raises
        ------
        OslCommunicationError
            Raised when an error occurs while communicating with server.
        OslCommandError
            Raised when the command or query fails.
        TimeoutError
            Raised when the timeout float value expires.
        """
        current_func_name = self.unassign_placeholder.__name__
        self.send_command(
            commands.unassign_placeholder(
                actor_uid=actor_uid, property_name=property_name, password=self.__password
            ),
            timeout=self.timeouts_register.get_value(current_func_name),
            max_request_attempts=self.max_request_attempts_register.get_value(current_func_name),
        )

    def set_placeholder_value(self, placeholder_id: str, value: Any) -> None:
        """Set value for a placeholder.

        Parameters
        ----------
        placeholder_id : str
            ID of the placeholder to set value for.
        value : Any
            Value to set for the placeholder.

        Raises
        ------
        OslCommunicationError
            Raised when an error occurs while communicating with server.
        OslCommandError
            Raised when the command or query fails.
        TimeoutError
            Raised when the timeout float value expires.
        """
        current_func_name = self.set_placeholder_value.__name__
        self.send_command(
            commands.set_placeholder_value(
                placeholder_id=placeholder_id, value=value, password=self.__password
            ),
            timeout=self.timeouts_register.get_value(current_func_name),
            max_request_attempts=self.max_request_attempts_register.get_value(current_func_name),
        )

    @deprecated(
        version="0.6.0",
        reason=(
            "This functionality was moved to "
            ":py:class:`Project <ansys.optislang.core.project.Project>`."
        ),
    )
    def get_project_status(self) -> Optional[str]:
        """Get status of the optiSLang project.

        Returns
        -------
        Optional[str]
            optiSLang project status. If no project is loaded in the optiSLang,
            returns ``None``.

        Raises
        ------
        OslCommunicationError
            Raised when an error occurs while communicating with server.
        OslCommandError
            Raised when the command or query fails.
        TimeoutError
            Raised when the timeout float value expires.
        """
        return self.__get_project_status()

    @deprecated(
        version="0.6.0",
        reason=(
            "This functionality was moved to "
            ":py:class:`Project <ansys.optislang.core.project.Project>`."
        ),
    )
    def get_project_uid(self) -> Optional[str]:
        """Get project uid.

        Returns
        -------
        str
            Project uid. If no project is loaded in the optiSLang, returns `None`.

        Raises
        ------
        OslCommunicationError
            Raised when an error occurs while communicating with server.
        OslCommandError
            Raised when the command or query fails.
        TimeoutError
            Raised when the timeout float value expires.
        """
        project_tree = self.get_full_project_tree_with_properties()
        return project_tree.get("projects", [{}])[0].get("system", {}).get("uid", None)

    def get_project_tree_systems(self) -> Dict:
        """Get project tree systems without properties.

        Returns
        -------
        Dict
            Dictionary of project tree systems without properties.

        Raises
        ------
        OslCommunicationError
            Raised when an error occurs while communicating with server.
        OslCommandError
            Raised when the command or query fails.
        TimeoutError
            Raised when the timeout float value expires.
        """
        current_func_name = self.get_project_tree_systems.__name__
        return self.send_command(
            command=queries.project_tree_systems(password=self.__password),
            timeout=self.timeouts_register.get_value(current_func_name),
            max_request_attempts=self.max_request_attempts_register.get_value(current_func_name),
        )

    def get_project_tree_systems_with_properties(self) -> Dict:
        """Get project tree systems with properties.

        Returns
        -------
        Dict
            Dictionary of project tree systems with properties.

        Raises
        ------
        OslCommunicationError
            Raised when an error occurs while communicating with server.
        OslCommandError
            Raised when the command or query fails.
        TimeoutError
            Raised when the timeout float value expires.
        """
        current_func_name = self.get_project_tree_systems_with_properties.__name__
        return self.send_command(
            command=queries.project_tree_systems_with_properties(password=self.__password),
            timeout=self.timeouts_register.get_value(current_func_name),
            max_request_attempts=self.max_request_attempts_register.get_value(current_func_name),
        )

    def get_result_design(
        self,
        uid: str,
        design_id: str,
    ) -> Dict:
        """Get specific result design values defined by actor uid and design ID.

        Parameters
        ----------
        uid : str
            Actor uid.
        design_id: str
            Design ID.
        Returns
        -------
        Dict
            Result design values.
        Raises
        ------
        OslCommunicationError
            Raised when an error occurs while communicating with server.
        OslCommandError
            Raised when the command or query fails.
        TimeoutError
            Raised when the timeout float value expires.
        """
        current_func_name = self.get_result_design.__name__
        return self.send_command(
            command=queries.result_design(
                uid=uid,
                design_id=design_id,
                password=self.__password,
            ),
            timeout=self.timeouts_register.get_value(current_func_name),
            max_request_attempts=self.max_request_attempts_register.get_value(current_func_name),
        )

    def get_server_info(self) -> Dict:
        """Get information about the application, the server configuration and the open projects.

        Returns
        -------
        Dict
            Information data as dictionary.

        Raises
        ------
        OslCommunicationError
            Raised when an error occurs while communicating with server.
        OslCommandError
            Raised when the command or query fails.
        TimeoutError
            Raised when the timeout float value expires.
        """
        current_func_name = self.get_server_info.__name__
        return self.send_command(
            command=queries.server_info(self.__password),
            timeout=self.timeouts_register.get_value(current_func_name),
            max_request_attempts=self.max_request_attempts_register.get_value(current_func_name),
        )

    def get_server_is_alive(self) -> bool:
        """Get info whether the server is alive.

        Returns
        -------
        bool
            Whether the server is alive.

        Raises
        ------
        OslCommunicationError
            Raised when an error occurs while communicating with server.
        OslCommandError
            Raised when the command or query fails.
        TimeoutError
            Raised when the timeout float value expires.
        """
        current_func_name = self.get_server_is_alive.__name__
        return (
            self.send_command(
                command=queries.server_is_alive(password=self.__password),
                timeout=self.timeouts_register.get_value(current_func_name),
                max_request_attempts=self.max_request_attempts_register.get_value(
                    current_func_name
                ),
            ).get("status")
            == "success"
        )

    def get_systems_status_info(
        self,
        include_designs: bool = True,
        include_design_values: bool = True,
        include_non_scalar_design_values: bool = False,
        include_algorithm_info: bool = False,
        include_log_messages: bool = True,
        include_integrations_registered_locations: bool = True,
    ) -> Dict:
        """Get project status info, including systems only.

        Parameters
        ----------
        include_designs: bool
            Include (result) designs in status info response.
        include_design_values: bool
            Include values in (result) designs.
        include_non_scalar_design_values: bool
            Include non scalar values in (result) designs.
        include_algorithm_info: bool
            Include algorithm result info in status info response.
        include_log_messages: bool, optional
            Whether actor log messages are to be included.
        include_integrations_registered_locations: bool, optional
            Whether registered integration locations are to be included.
        Returns
        -------
        Dict
            Project status info including systems only.

        Raises
        ------
        OslCommunicationError
            Raised when an error occurs while communicating with server.
        OslCommandError
            Raised when the command or query fails.
        TimeoutError
            Raised when the timeout float value expires.
        """
        current_func_name = self.get_systems_status_info.__name__
        return self.send_command(
            command=queries.systems_status_info(
                include_designs=include_designs,
                include_design_values=include_design_values,
                include_non_scalar_design_values=include_non_scalar_design_values,
                include_algorithm_info=include_algorithm_info,
                include_log_messages=include_log_messages,
                include_integrations_registered_locations=include_integrations_registered_locations,
                password=self.__password,
            ),
            timeout=self.timeouts_register.get_value(current_func_name),
            max_request_attempts=self.max_request_attempts_register.get_value(current_func_name),
        )

    @deprecated(
        version="0.5.0",
        reason="Use :py:attr:`TcpOslServer.timeouts_register.default_value` instead.",
    )
    def get_timeout(self) -> Optional[float]:
        """Get current timeout value for execution of commands.

        Returns
        -------
        timeout: Optional[float]
            Timeout in seconds to perform commands.

        Raises
        ------
        OslCommunicationError
            Raised when an error occurs while communicating with server.
        OslCommandError
            Raised when the command or query fails.
        TimeoutError
            Raised when the timeout float value expires.
        """
        return self.timeouts_register.default_value

    @deprecated(
        version="0.6.0",
        reason=(
            "This functionality was moved to "
            ":py:class:`Project <ansys.optislang.core.project.Project>`."
        ),
    )
    def get_working_dir(self) -> Optional[Path]:
        """Get path to the optiSLang project working directory.

        Returns
        -------
        Optional[pathlib.Path]
            Path to the optiSLang project working directory. If no project is loaded
            in the optiSLang, returns ``None``.

        Raises
        ------
        OslCommunicationError
            Raised when an error occurs while communicating with server.
        OslCommandError
            Raised when the command or query fails.
        TimeoutError
            Raised when the timeout float value expires.
        """
        project_info = self.get_basic_project_info()
        if len(project_info.get("projects", [])) == 0:
            return None
        return Path(project_info.get("projects", [{}])[0].get("working_dir", None))

    def load(self, uid: str, args: Optional[Dict[str, Any]] = None) -> None:
        """Explicit load of node.

        Parameters
        ----------
        uid: str
            Actor uid.
        args: Optional[Dict[str, any]], optional
            Additional arguments, by default ``None``.

        Raises
        ------
        OslCommunicationError
            Raised when an error occurs while communicating with server.
        OslCommandError
            Raised when the command or query fails.
        TimeoutError
            Raised when the timeout float value expires.
        """
        # TODO: create unit test
        current_func_name = self.load.__name__
        self.send_command(
            command=commands.load(
                actor_uid=uid,
                args=args,
                password=self.__password,
            ),
            timeout=self.timeouts_register.get_value(current_func_name),
            max_request_attempts=self.max_request_attempts_register.get_value(current_func_name),
        )

    def new(self) -> None:
        """Create a new project.

        Raises
        ------
        OslCommunicationError
            Raised when an error occurs while communicating with server.
        OslCommandError
            Raised when the command or query fails.
        TimeoutError
            Raised when the timeout float value expires.
        """
        current_func_name = self.new.__name__
        self.send_command(
            command=commands.new(password=self.__password),
            timeout=self.timeouts_register.get_value(current_func_name),
            max_request_attempts=self.max_request_attempts_register.get_value(current_func_name),
        )

    def open(
        self,
        file_path: Union[str, Path],
        force: bool = True,
        restore: bool = False,
        reset: bool = False,
        project_properties_file: Optional[str] = None,
    ) -> None:
        """Open a new project.

        Parameters
        ----------
        file_path : Union[str, pathlib.Path]
            Path to the optiSLang project file to open.
        force : bool, optional
            Whether to force opening of project even if (non-critical) errors occur.
            Non-critical errors include:
            - Timestamp of (auto) save point newer than project timestamp
            - Project (file) incomplete
        restore : bool, optional
            Whether to restore project from last (auto) save point (if present).
        reset : bool, optional
            Whether to reset project after load.
        project_properties_file : Optional[str], optional
            Project properties file to import, by default ``None``.

        Raises
        ------
        OslCommunicationError
            Raised when an error occurs while communicating with server.
        OslCommandError
            Raised when the command or query fails.
        TimeoutError
            Raised when the timeout float value expires.
        """
        file_path = self.__cast_to_path(file_path=file_path)
        self.__validate_path(file_path=file_path)

        current_func_name = self.open.__name__

        if self.__osl_version[0] < 24:
            self._logger.error(
                f"Command ``open`` doesn't work correctly in version {self.__osl_version_string}."
                " Please use at least version 24.1."
            )

        self.send_command(
            command=commands.open(
                path=str(file_path.as_posix()),
                do_force=force,
                do_restore=restore,
                do_reset=reset,
                password=self.__password,
                project_properties_file=project_properties_file,
            ),
            timeout=self.timeouts_register.get_value(current_func_name),
            max_request_attempts=self.max_request_attempts_register.get_value(current_func_name),
        )

    def re_register_locations_as_parameter(self, uid: str) -> None:
        """Adjust all input locations with the already registered parameters.

        Parameters
        ----------
        uid: str
            Actor uid.

        Raises
        ------
        OslCommunicationError
            Raised when an error occurs while communicating with server.
        OslCommandError
            Raised when the command or query fails.
        TimeoutError
            Raised when the timeout float value expires.
        """
        # TODO: create unit test
        current_func_name = self.re_register_locations_as_parameter.__name__
        self.send_command(
            command=commands.re_register_locations_as_parameter(
                actor_uid=uid,
                password=self.__password,
            ),
            timeout=self.timeouts_register.get_value(current_func_name),
            max_request_attempts=self.max_request_attempts_register.get_value(current_func_name),
        )

    def re_register_locations_as_response(self, uid: str) -> None:
        """Adjust all input locations with the already registered responses.

        Parameters
        ----------
        uid: str
            Actor uid.

        Raises
        ------
        OslCommunicationError
            Raised when an error occurs while communicating with server.
        OslCommandError
            Raised when the command or query fails.
        TimeoutError
            Raised when the timeout float value expires.
        """
        # TODO: create unit test
        current_func_name = self.re_register_locations_as_response.__name__
        self.send_command(
            command=commands.re_register_locations_as_response(
                actor_uid=uid,
                password=self.__password,
            ),
            timeout=self.timeouts_register.get_value(current_func_name),
            max_request_attempts=self.max_request_attempts_register.get_value(current_func_name),
        )

    def register_location_as_input_slot(
        self,
        uid: str,
        location: Any,
        name: Optional[str] = None,
        reference_value: Optional[Any] = None,
    ) -> str:
        """Register a certain (input) location as a input slot.

        Parameters
        ----------
        uid: str
            Actor uid.
        location: Any
            Specification of location, depends on actor type.
        name: Optional[str], optional
            Input slot name.
        reference_value: Optional[Any], optional
            Input slot reference value.

        Returns
        -------
        str
            Name of the actual created input slot.

        Raises
        ------
        OslCommunicationError
            Raised when an error occurs while communicating with server.
        OslCommandError
            Raised when the command or query fails.
        TimeoutError
            Raised when the timeout float value expires.
        """
        current_func_name = self.register_location_as_input_slot.__name__
        server_response = self.send_command(
            command=commands.register_location_as_input_slot(
                actor_uid=uid,
                location=location,
                name=name,
                reference_value=reference_value,
                password=self.__password,
            ),
            timeout=self.timeouts_register.get_value(current_func_name),
            max_request_attempts=self.max_request_attempts_register.get_value(current_func_name),
        )

        return server_response[0]["actual_name"]

    def register_location_as_internal_variable(
        self,
        uid: str,
        location: Any,
        name: Optional[str] = None,
        reference_value: Optional[Any] = None,
    ) -> str:
        """Register a certain (output) location as an internal variable.

        Parameters
        ----------
        uid: str
            Actor uid.
        location: Any
            Specification of location, depends on actor type.
        name: Optional[str], optional
            Variable name.
        reference_value: Optional[Any], optional
            Variable reference value.

        Returns
        -------
        str
            Name of the actual created internal variable.

        Raises
        ------
        OslCommunicationError
            Raised when an error occurs while communicating with server.
        OslCommandError
            Raised when the command or query fails.
        TimeoutError
            Raised when the timeout float value expires.
        """
        # TODO: create unit test
        current_func_name = self.register_location_as_internal_variable.__name__
        server_response = self.send_command(
            command=commands.register_location_as_internal_variable(
                actor_uid=uid,
                location=location,
                name=name,
                reference_value=reference_value,
                password=self.__password,
            ),
            timeout=self.timeouts_register.get_value(current_func_name),
            max_request_attempts=self.max_request_attempts_register.get_value(current_func_name),
        )

        return server_response[0]["actual_name"]

    def register_location_as_output_slot(
        self,
        uid: str,
        location: Any,
        name: Optional[str] = None,
        reference_value: Optional[Any] = None,
    ) -> str:
        """Register a certain (output) location as a output slot.

        Parameters
        ----------
        uid: str
            Actor uid.
        location: Any
            Specification of location, depends on actor type.
        name: Optional[str], optional
            Output slot name.
        reference_value: Optional[Any], optional
            Output slot reference value.

        Returns
        -------
        str
            Name of the actual created output slot.

        Raises
        ------
        OslCommunicationError
            Raised when an error occurs while communicating with server.
        OslCommandError
            Raised when the command or query fails.
        TimeoutError
            Raised when the timeout float value expires.
        """
        current_func_name = self.register_location_as_output_slot.__name__
        server_response = self.send_command(
            command=commands.register_location_as_output_slot(
                actor_uid=uid,
                location=location,
                name=name,
                reference_value=reference_value,
                password=self.__password,
            ),
            timeout=self.timeouts_register.get_value(current_func_name),
            max_request_attempts=self.max_request_attempts_register.get_value(current_func_name),
        )

        return server_response[0]["actual_name"]

    def register_location_as_parameter(
        self,
        uid: str,
        location: Any,
        name: Optional[str] = None,
        reference_value: Optional[Any] = None,
    ) -> str:
        """Register a certain (input) location as a parameter.

        Parameters
        ----------
        uid: str
            Actor uid.
        location: Any
            Specification of location, depends on actor type.
        name: Optional[str], optional
            Parameter name.
        reference_value: Optional[Any], optional
            Parameter reference value.

        Returns
        -------
        str
            Name of the actual created parameter.

        Raises
        ------
        OslCommunicationError
            Raised when an error occurs while communicating with server.
        OslCommandError
            Raised when the command or query fails.
        TimeoutError
            Raised when the timeout float value expires.
        """
        current_func_name = self.register_location_as_parameter.__name__
        server_response = self.send_command(
            command=commands.register_location_as_parameter(
                actor_uid=uid,
                location=location,
                name=name,
                reference_value=reference_value,
                password=self.__password,
            ),
            timeout=self.timeouts_register.get_value(current_func_name),
            max_request_attempts=self.max_request_attempts_register.get_value(current_func_name),
        )

        return server_response[0]["actual_name"]

    def register_locations_as_parameter(
        self,
        uid: str,
    ) -> None:
        """Register all input locations as parameters initially.

        Parameters
        ----------
        uid: str
            Actor uid.

        Raises
        ------
        OslCommunicationError
            Raised when an error occurs while communicating with server.
        OslCommandError
            Raised when the command or query fails.
        TimeoutError
            Raised when the timeout float value expires.
        """
        # TODO: create unit test
        current_func_name = self.register_locations_as_parameter.__name__
        self.send_command(
            command=commands.register_locations_as_parameter(
                actor_uid=uid,
                password=self.__password,
            ),
            timeout=self.timeouts_register.get_value(current_func_name),
            max_request_attempts=self.max_request_attempts_register.get_value(current_func_name),
        )

    def register_location_as_response(
        self,
        uid: str,
        location: Any,
        name: Optional[str] = None,
        reference_value: Optional[Any] = None,
    ) -> str:
        """Register a certain (output) location as a response.

        Parameters
        ----------
        uid: str
            Actor uid.
        location: Any
            Specification of location, depends on actor type.
        name: Optional[str], optional
            Response name.
        reference_value: Optional[Any], optional
            Response reference value.

        Returns
        -------
        str
            Name of the actual created response.

        Raises
        ------
        OslCommunicationError
            Raised when an error occurs while communicating with server.
        OslCommandError
            Raised when the command or query fails.
        TimeoutError
            Raised when the timeout float value expires.
        """
        current_func_name = self.register_location_as_response.__name__
        server_response = self.send_command(
            command=commands.register_location_as_response(
                actor_uid=uid,
                location=location,
                name=name,
                reference_value=reference_value,
                password=self.__password,
            ),
            timeout=self.timeouts_register.get_value(current_func_name),
            max_request_attempts=self.max_request_attempts_register.get_value(current_func_name),
        )

        return server_response[0]["actual_name"]

    def register_locations_as_response(
        self,
        uid: str,
    ) -> None:
        """Registration of all input locations as responses initially.

        Parameters
        ----------
        uid: str
            Actor uid.

        Raises
        ------
        OslCommunicationError
            Raised when an error occurs while communicating with server.
        OslCommandError
            Raised when the command or query fails.
        TimeoutError
            Raised when the timeout float value expires.
        """
        # TODO: create unit test
        current_func_name = self.register_locations_as_response.__name__
        self.send_command(
            command=commands.register_locations_as_response(
                actor_uid=uid,
                password=self.__password,
            ),
            timeout=self.timeouts_register.get_value(current_func_name),
            max_request_attempts=self.max_request_attempts_register.get_value(current_func_name),
        )

    def remove_criteria(self, uid: str) -> None:
        """Remove all criteria from the system.

        Parameters
        ----------
        uid : str
            Actor uid.

        Raises
        ------
        OslCommunicationError
            Raised when an error occurs while communicating with server.
        OslCommandError
            Raised when the command or query fails.
        TimeoutError
            Raised when the timeout float value expires.
        """
        current_func_name = self.remove_criteria.__name__
        self.send_command(
            command=commands.remove_criteria(actor_uid=uid, password=self.__password),
            timeout=self.timeouts_register.get_value(current_func_name),
            max_request_attempts=self.max_request_attempts_register.get_value(current_func_name),
        )

    def remove_criterion(self, uid: str, name: str) -> None:
        """Remove existing criterion from the system.

        Parameters
        ----------
        uid : str
            Actor uid.
        name: str
            Name of the criterion.

        Raises
        ------
        OslCommunicationError
            Raised when an error occurs while communicating with server.
        OslCommandError
            Raised when the command or query fails.
        TimeoutError
            Raised when the timeout float value expires.
        """
        current_func_name = self.remove_criterion.__name__
        self.send_command(
            command=commands.remove_criterion(actor_uid=uid, name=name, password=self.__password),
            timeout=self.timeouts_register.get_value(current_func_name),
            max_request_attempts=self.max_request_attempts_register.get_value(current_func_name),
        )

    def remove_node(self, actor_uid: str) -> None:
        """Remove node specified by uid.

        Parameters
        ----------
        actor_uid : str
            Actor uid.

        Raises
        ------
        OslCommunicationError
            Raised when an error occurs while communicating with server.
        OslCommandError
            Raised when the command or query fails.
        TimeoutError
            Raised when the timeout float value expires.
        """
        current_func_name = self.remove_node.__name__
        self.send_command(
            command=commands.remove_node(actor_uid=actor_uid, password=self.__password),
            timeout=self.timeouts_register.get_value(current_func_name),
            max_request_attempts=self.max_request_attempts_register.get_value(current_func_name),
        )

    def rename_node(self, actor_uid: str, new_name: str) -> None:
        """Rename node specified by uid.

        .. note:: Method is supported for Ansys optiSLang version >= 25.2 only.

        Parameters
        ----------
        actor_uid : str
            Actor uid.
        new_name: str
            New node name.

        Raises
        ------
        OslCommunicationError
            Raised when an error occurs while communicating with server.
        OslCommandError
            Raised when the command or query fails.
        TimeoutError
            Raised when the timeout float value expires.
        """
        current_func_name = self.rename_node.__name__
        self.send_command(
            command=commands.rename_node(
                actor_uid=actor_uid, new_name=new_name, password=self.__password
            ),
            timeout=self.timeouts_register.get_value(current_func_name),
            max_request_attempts=self.max_request_attempts_register.get_value(current_func_name),
        )

    def rename_slot(
        self,
        actor_uid: str,
        new_name: str,
        slot_uid: Optional[str] = None,
        slot_name: Optional[str] = None,
    ) -> None:
        """Rename node slot specified by uid or name.

        .. note:: Method is supported for Ansys optiSLang version >= 25.2 only.

        Parameters
        ----------
        actor_uid : str
            Actor uid.
        slot_uid: Optional[str], optional
            UID of the slot to rename. Defaults to ``None``.
            Either slot_uid or slot_name needs to be provided.
        slot_name: Optional[str], optional
            Name of the slot to rename. Defaults to ``None``.
            Either slot_uid or slot_name needs to be provided.
        new_name: str
            New slot name.

        Raises
        ------
        OslCommunicationError
            Raised when an error occurs while communicating with server.
        OslCommandError
            Raised when the command or query fails.
        TimeoutError
            Raised when the timeout float value expires.
        """
        current_func_name = self.rename_slot.__name__
        self.send_command(
            command=commands.rename_slot(
                actor_uid=actor_uid,
                new_name=new_name,
                slot_uid=slot_uid,
                slot_name=slot_name,
                password=self.__password,
            ),
            timeout=self.timeouts_register.get_value(current_func_name),
            max_request_attempts=self.max_request_attempts_register.get_value(current_func_name),
        )

    def reset(self, actor_uid: Optional[str] = None, hid: Optional[str] = None):
        """Reset complete project or a specific actor state.

        For a complete project reset, do not specify the actor_uid and hid entries.

        Parameters
        ----------
        actor_uid: Optional[str], optional
            Actor uid entry. A Hierarchical ID (hid) is required. By default ``None``.
        hid: Optional[str], optional
            Hid entry. The actor uid is required. By default ``None``.

        Raises
        ------
        OslCommunicationError
            Raised when an error occurs while communicating with server.
        OslCommandError
            Raised when the command or query fails.
        TimeoutError
            Raised when the timeout float value expires.
        """
        current_func_name = self.reset.__name__
        self.send_command(
            command=commands.reset(actor_uid=actor_uid, hid=hid, password=self.__password),
            timeout=self.timeouts_register.get_value(current_func_name),
            max_request_attempts=self.max_request_attempts_register.get_value(current_func_name),
        )

    def run_python_script(
        self,
        script: str,
        args: Optional[Sequence[object]] = None,
    ) -> Tuple[str, str]:
        """Load a Python script in a project context and execute it.

        Parameters
        ----------
        script : str
            Python commands to be executed on the server.
        args : Sequence[object], None, optional
            Sequence of arguments used in Python script. Defaults to ``None``.

        Returns
        -------
        Tuple[str, str]
            STDOUT and STDERR from executed Python script.

        Raises
        ------
        OslCommunicationError
            Raised when an error occurs while communicating with server.
        OslCommandError
            Raised when the command or query fails.
        TimeoutError
            Raised when the timeout float value expires.
        """
        current_func_name = self.run_python_script.__name__
        responses = self.send_command(
            command=commands.run_python_script(
                script,
                args,  # type: ignore[arg-type]
                self.__password,
            ),
            timeout=self.timeouts_register.get_value(current_func_name),
            max_request_attempts=self.max_request_attempts_register.get_value(current_func_name),
        )
        std_out = ""
        std_err = ""
        for response in responses:
            std_out += response.get("std_out", "")
            std_err += response.get("std_err", "")

        return (std_out, std_err)

    def run_python_file(
        self,
        file_path: Union[str, Path],
        args: Union[Sequence[object], None] = None,
    ) -> Tuple[str, str]:
        """Read python script from the file, load it in a project context and execute it.

        Parameters
        ----------
        file_path : Union[str, pathlib.Path]
            Path to the Python script file which content is supposed to be executed on the server.
        args : Sequence[object], None, optional
            Sequence of arguments used in Python script. Defaults to ``None``.

        Returns
        -------
        Tuple[str, str]
            STDOUT and STDERR from executed Python script.

        Raises
        ------
        FileNotFoundError
            Raised when the specified Python script file does not exist.
        OslCommunicationError
            Raised when an error occurs while communicating with server.
        OslCommandError
            Raised when the command or query fails.
        TimeoutError
            Raised when the timeout float value expires.
        """
        if not os.path.isfile(file_path):
            raise FileNotFoundError("Python script file does not exist.")

        with open(file_path, "r") as file:
            script = file.read()

        return self.run_python_script(script, args)

    def save(self) -> None:
        """Save the changed data and settings of the current project.

        Raises
        ------
        OslCommunicationError
            Raised when an error occurs while communicating with server.
        OslCommandError
            Raised when the command or query fails.
        TimeoutError
            Raised when the timeout float value expires.
        """
        current_func_name = self.save.__name__
        self.send_command(
            command=commands.save(password=self.__password),
            timeout=self.timeouts_register.get_value(current_func_name),
            max_request_attempts=self.max_request_attempts_register.get_value(current_func_name),
        )

    def save_as(
        self,
        file_path: Union[str, Path],
        force: bool = True,
        restore: bool = False,
        reset: bool = False,
    ) -> None:
        """Save and open the current project at a new location.

        Parameters
        ----------
        file_path : Union[str, pathlib.Path]
            Path where to save the project file.
        force : bool, optional
            Whether to force opening of project even if (non-critical) errors occur.
            Non-critical errors include:
            - Timestamp of (auto) save point newer than project timestamp
            - Project (file) incomplete
        restore : bool, optional
            Whether to restore project from last (auto) save point (if present).
        reset : bool, optional
            Whether to reset project after load.

        Raises
        ------
        OslCommunicationError
            Raised when an error occurs while communicating with server.
        OslCommandError
            Raised when the command or query fails.
        TimeoutError
            Raised when the timeout float value expires.
        """
        file_path = self.__cast_to_path(file_path=file_path)
        self.__validate_path(file_path=file_path)
        current_func_name = self.save_as.__name__

        self.send_command(
            command=commands.save_as(
                path=str(file_path.as_posix()),
                do_force=force,
                do_restore=restore,
                do_reset=reset,
                password=self.__password,
            ),
            timeout=self.timeouts_register.get_value(current_func_name),
            max_request_attempts=self.max_request_attempts_register.get_value(current_func_name),
        )

    def save_copy(self, file_path: Union[str, Path]) -> None:
        """Save the current project as a copy to a location.

        Parameters
        ----------
        file_path : Union[str, pathlib.Path]
            Path where to save the project copy.

        Raises
        ------
        OslCommunicationError
            Raised when an error occurs while communicating with server.
        OslCommandError
            Raised when the command or query fails.
        TimeoutError
            Raised when the timeout float value expires.
        """
        file_path = self.__cast_to_path(file_path=file_path)
        self.__validate_path(file_path=file_path)
        if self.__osl_version[0] < 24:
            self._logger.error(
                "Command ``save_copy`` doesn't work correctly in version"
                f" {self.__osl_version_string}. Please use at least version 24.1."
            )
        current_func_name = self.save_copy.__name__
        self.send_command(
            command=commands.save_copy(str(file_path.as_posix()), self.__password),
            timeout=self.timeouts_register.get_value(current_func_name),
            max_request_attempts=self.max_request_attempts_register.get_value(current_func_name),
        )

    def send_command(self, command: str, **kwargs) -> Dict:
        """Send command or query to the optiSLang server.

        Parameters
        ----------
        command: str
            Command or query to be executed on optiSLang server.
        timeout: Optional[float], optional
            Timeout to execute command. If not provided,
            `TcpOslServer.timeouts_register.default_value` is used.
        max_request_attempts: int, optional
            Maximum number of attempts to execute command. If not provided,
            `TcpOslServer.max_request_attempts_register.default_value` is used.

        Returns
        -------
        Dict
            Response from the server.

        Raises
        ------
        RuntimeError
            Raised when the optiSLang server is not started.
        OslCommunicationError
            Raised when an error occurs while communicating with server.
        OslCommandError
            Raised when the command or query fails.
        TimeoutError
            Raised when the timeout expires.
        """
        timeout = (
            kwargs.get("timeout")
            if "timeout" in kwargs.keys()
            else self.timeouts_register.default_value
        )
        max_request_attempts = (
            kwargs.get("max_request_attempts", self.max_request_attempts_register.default_value)
            if "max_request_attempts" in kwargs.keys()
            else self.max_request_attempts_register.default_value
        )
        if self.__disposed:
            raise OslDisposedError("Cannot send command, instance was already disposed.")
        if self.__local_server_id is None and (self.__host is None or self.__port is None):
            raise RuntimeError("optiSLang server is not started.")

        self._logger.debug("Sending command or query to the server: %s", command)
        client = TcpClient(logger=self._logger)

        response_str = ""

        for request_attempt in range(1, max_request_attempts + 1):
            start_time = time.time()
            try:
                if self.__communication_channel is CommunicationChannel.LOCAL_DOMAIN:
                    client.connect_local(
                        self.__local_server_id,
                        timeout=_get_current_timeout(timeout, start_time),
                    )
                elif self.__communication_channel is CommunicationChannel.TCP:
                    client.connect(
                        self.__host,
                        self.__port,
                        timeout=_get_current_timeout(timeout, start_time),
                    )
                client.send_msg(command, timeout=_get_current_timeout(timeout, start_time))
                response_str = client.receive_msg(timeout=_get_current_timeout(timeout, start_time))
                break
            except TimeoutError:
                if request_attempt == max_request_attempts:
                    raise
                else:
                    pass
            except Exception as ex:
                raise OslCommunicationError(
                    "An error occurred while communicating with the optiSLang server."
                ) from ex
            finally:
                client.disconnect()

        self._logger.debug("Response received: %s", response_str)
        response = json.loads(response_str)

        if isinstance(response, list):
            for resp_elem in response:
                self.__check_command_response(resp_elem)
        else:
            self.__check_command_response(response)

        return response

    def set_actor_property(self, actor_uid: str, name: str, value: Any) -> None:
        """Set an actor property.

        Parameters
        ----------
        actor_uid : str
            Actor uid.
        name : str
            Property name.
        value : Any
            Property value.

        Raises
        ------
        OslCommunicationError
            Raised when an error occurs while communicating with server.
        OslCommandError
            Raised when the command or query fails.
        TimeoutError
            Raised when the timeout float value expires.
        """
        current_func_name = self.set_actor_property.__name__
        self.send_command(
            command=commands.set_actor_property(
                actor_uid=actor_uid, name=name, value=value, password=self.__password
            ),
            timeout=self.timeouts_register.get_value(current_func_name),
            max_request_attempts=self.max_request_attempts_register.get_value(current_func_name),
        )

    def set_criterion_property(
        self,
        uid: str,
        criterion_name: str,
        name: str,
        value: Any,
    ) -> None:
        """Set the properties of existing criterion for the system.

        Parameters
        ----------
        uid : str
            Actor uid.
        criterion_name: str
            Name of the criterion.
        name: str
            Property name.
        value: Any
            Property value.

        Raises
        ------
        OslCommunicationError
            Raised when an error occurs while communicating with server.
        OslCommandError
            Raised when the command or query fails.
        TimeoutError
            Raised when the timeout float value expires.
        """
        current_func_name = self.set_criterion_property.__name__
        self.send_command(
            command=commands.set_criterion_property(
                actor_uid=uid,
                criterion_name=criterion_name,
                name=name,
                value=value,
                password=self.__password,
            ),
            timeout=self.timeouts_register.get_value(current_func_name),
            max_request_attempts=self.max_request_attempts_register.get_value(current_func_name),
        )

    def set_designs(self, actor_uid: str, designs: Iterable[dict]) -> None:
        """Set an actor property.

        Parameters
        ----------
        actor_uid : str
            Actor uid.
        designs : Iterable[dict]
            Iterable of calculated designs.

        Raises
        ------
        OslCommunicationError
            Raised when an error occurs while communicating with server.
        OslCommandError
            Raised when the command or query fails.
        TimeoutError
            Raised when the timeout float value expires.
        """
        current_func_name = self.set_designs.__name__
        self.send_command(
            command=commands.set_designs(
                actor_uid=actor_uid, designs=designs, password=self.__password
            ),
            timeout=self.timeouts_register.get_value(current_func_name),
            max_request_attempts=self.max_request_attempts_register.get_value(current_func_name),
        )

    @deprecated(
        version="0.5.0",
        reason="Use :py:attr:`TcpOslServer.timeouts_register.default_value` instead.",
    )
    def set_timeout(self, timeout: Optional[float] = None) -> None:
        """Set timeout value for execution of commands.

        Parameters
        ----------
        timeout: Optional[float]
            Timeout in seconds to perform commands, it must be greater than zero or ``None``.
            Another functions will raise a timeout exception if the timeout period value has
            elapsed before the operation has completed.
            If ``None`` is given, functions will wait until they're finished (no timeout
            exception is raised). Defaults to ``30``.

        Raises
        ------
        ValueError
            Raised when timeout <= 0.
        TypeError
            Raised when timeout not type of ``float`` or ``None``.
        """
        self.timeouts_register.default_value = timeout

    def shutdown(self, force: bool = False) -> None:
        """Shutdown the optiSLang server.

        Stop listening for incoming connections, discard pending requests, and shut down
        the server. Batch mode exclusive: Continue project run until execution finished.
        Terminate optiSLang.

        Parameters
        ----------
        force : bool, optional
            Determines whether to force shutdown the local optiSLang server. Has no effect when
            the connection is established to the remote optiSLang server. In all cases, it is tried
            to shutdown the optiSLang server process in a proper way. However, if the force
            parameter is ``True``, after a while, the process is forced to terminate and no
            exception is raised. Defaults to ``False``.

        Raises
        ------
        OslCommunicationError
            Raised when the parameter force is ``False`` and an error occurs while communicating
            with server.
        OslCommandError
            Raised when the parameter force is ``False`` and the command or query fails.
        TimeoutError
            Raised when the parameter force is ``False`` and the timeout float value expires.
        """
        self.__stop_listeners_registration_thread()
        self.__unregister_all_listeners()
        self.__dispose_all_listeners()

        try:
            current_func_name = self.shutdown.__name__
            self.send_command(
                command=commands.shutdown(force=force, password=self.__password),
                timeout=self.timeouts_register.get_value(current_func_name),
                max_request_attempts=self.max_request_attempts_register.get_value(
                    current_func_name
                ),
            )
        except Exception:
            if not force or self.__osl_process is None:
                raise

        # If desired actively force osl process to terminate
        if force and self.__osl_process is not None:
            self._force_shutdown_local_process()

    def start(self, wait_for_started: bool = True, wait_for_finished: bool = True) -> None:
        """Start project execution.

        Parameters
        ----------
        wait_for_started : bool, optional
            Determines whether this function call should wait on the optiSlang to start
            the command execution. I.e. don't continue on next line of python script
            after command was successfully sent to optiSLang but wait for execution of
            flow inside optiSLang to start.
            Defaults to ``True``.
        wait_for_finished : bool, optional
            Determines whether this function call should wait on the optiSlang to finish
            the command execution. I.e. don't continue on next line of python script
            after command was successfully sent to optiSLang but wait for execution of
            flow inside optiSLang to finish.
            This implicitly interprets wait_for_started as True.
            Defaults to ``True``.

        Raises
        ------
        OslCommunicationError
            Raised when an error occurs while communicating with server.
        OslCommandError
            Raised when the command or query fails.
        TimeoutError
            Raised when the timeout float value expires.
        """
        successfully_started = False
        already_running = False
        current_func_name = self.start.__name__

        if self.__get_project_status() == "PROCESSING":
            already_running = True
            self._logger.warning("Project is already PROCESSING, `start` command was not sent.")

        if not already_running and (wait_for_started or wait_for_finished):
            exec_started_listener = self.__create_exec_started_listener(
                timeout=self.timeouts_register.get_value(self.__class__.start)
            )
            exec_started_listener.cleanup_notifications()
            wait_for_started_queue: Queue = Queue()
            exec_started_listener.add_callback(
                self.__class__.__terminate_listener_thread,
                (
                    [
                        ServerNotification.PROCESSING_STARTED.name,
                        ServerNotification.NOTHING_PROCESSED.name,
                    ],
                    wait_for_started_queue,
                    self._logger,
                ),
            )
            exec_started_listener.start_listening()
            self._logger.debug("Wait for started thread was created.")

        if wait_for_finished:
            exec_finished_listener = self.__create_exec_finished_listener(
                self.timeouts_register.get_value(self.__class__.start)
            )
            exec_finished_listener.cleanup_notifications()
            wait_for_finished_queue: Queue = Queue()
            exec_finished_listener.add_callback(
                self.__class__.__terminate_listener_thread,
                (
                    [
                        ServerNotification.EXECUTION_FINISHED.name,
                        ServerNotification.NOTHING_PROCESSED.name,
                    ],
                    wait_for_finished_queue,
                    self._logger,
                ),
            )
            exec_finished_listener.start_listening()
            self._logger.debug("Wait for finished thread was created.")

        if not already_running:
            self.send_command(
                command=commands.start(self.__password),
                timeout=self.timeouts_register.get_value(current_func_name),
                max_request_attempts=self.max_request_attempts_register.get_value(
                    current_func_name
                ),
            )

        if not already_running and (wait_for_started or wait_for_finished):
            self._logger.info("Waiting for started")
            successfully_started = wait_for_started_queue.get()
            self.__delete_exec_started_listener()
            if successfully_started == "Terminate":
                raise TimeoutError("Waiting for started timed out.")
            self._logger.info(f"Successfully started: {successfully_started}.")

        if wait_for_finished and (successfully_started or already_running):
            self._logger.info("Waiting for finished")
            successfully_finished = wait_for_finished_queue.get()
            self.__delete_exec_finished_listener()
            if successfully_finished == "Terminate":
                raise TimeoutError("Waiting for finished timed out.")
            self._logger.info(f"Successfully finished: {successfully_finished}.")

    def stop(self, wait_for_finished: bool = True) -> None:
        """Stop project execution.

        Parameters
        ----------
        wait_for_finished : bool, optional
            Determines whether this function call should wait on the optiSlang to finish
            the command execution. I.e. don't continue on next line of python script after command
            was successfully sent to optiSLang but wait for execution of command inside optiSLang.
            Defaults to ``True``.

        Raises
        ------
        OslCommunicationError
            Raised when an error occurs while communicating with server.
        OslCommandError
            Raised when the command or query fails.
        TimeoutError
            Raised when the timeout float value expires.
        """
        current_func_name = self.stop.__name__

        if wait_for_finished:
            exec_finished_listener = self.__create_exec_finished_listener(
                timeout=self.timeouts_register.get_value(self.__class__.stop)
            )
            exec_finished_listener.cleanup_notifications()
            wait_for_finished_queue: Queue = Queue()
            exec_finished_listener.add_callback(
                self.__class__.__terminate_listener_thread,
                (
                    [
                        ServerNotification.EXECUTION_FINISHED.name,
                        ServerNotification.NOTHING_PROCESSED.name,
                    ],
                    wait_for_finished_queue,
                    self._logger,
                ),
            )
            exec_finished_listener.start_listening()
            self._logger.debug("Wait for finished thread was created.")

        status = self.__get_project_status()

        # do not send stop request if project is already stopped or request
        # with higher or equal priority was already sent
        if status in self._STOPPED_STATES:
            self._logger.debug(f"Do not send STOP request, project status is: {status}")
            if wait_for_finished:
                exec_finished_listener.stop_listening()
                exec_finished_listener.clear_callbacks()
                self.__delete_exec_finished_listener()
            return
        elif status in self._STOP_REQUESTS_PRIORITIES:
            stop_request_priority = self._STOP_REQUESTS_PRIORITIES["STOP"]
            current_status_priority = self._STOP_REQUESTED_STATES_PRIORITIES[status]
            if stop_request_priority > current_status_priority:
                self.send_command(
                    command=commands.stop(password=self.__password),
                    timeout=self.timeouts_register.get_value(current_func_name),
                    max_request_attempts=self.max_request_attempts_register.get_value(
                        current_func_name
                    ),
                )
            else:
                self._logger.debug(f"Do not send STOP request, project status is: {status}")
        else:
            self.send_command(
                command=commands.stop(password=self.__password),
                timeout=self.timeouts_register.get_value(current_func_name),
                max_request_attempts=self.max_request_attempts_register.get_value(
                    current_func_name
                ),
            )

        if wait_for_finished:
            self._logger.info("Waiting for finished")
            successfully_finished = wait_for_finished_queue.get()
            self.__delete_exec_finished_listener()
            if successfully_finished == "Terminate":
                raise TimeoutError("Waiting for finished timed out.")
            self._logger.info(f"Successfully_finished: {successfully_finished}.")

    def _force_shutdown_local_process(self):
        """Force shutdown local optiSLang server process.

        It waits a while and then terminates the process.
        """
        start_time = datetime.now()
        while (
            self.__osl_process.is_running()
            and (datetime.now() - start_time).seconds < self._SHUTDOWN_WAIT
        ):
            time.sleep(0.5)

        if self.__osl_process.is_running():
            self.__osl_process.terminate()
        self.__osl_process = None
        self.__host = None
        self.__port = None

    def _get_osl_version(self) -> OslVersion:
        """Get version of used optiSLang.

        Returns
        -------
        OslVersion
            optiSLang version as typing.NamedTuple containing
            major, minor, maintenance and revision versions.

        Raises
        ------
        OslCommunicationError
            Raised when an error occurs while communicating with server.
        OslCommandError
            Raised when the command or query fails.
        RuntimeError
            Raised when parsing version numbers from string fails.
        TimeoutError
            Raised when the timeout float value expires.
        """
        osl_version_str = self._get_osl_version_string()

        pattern = r"(\d+)\.(\d+)\.(\d+).*\((\d+)M?\)"
        osl_version_entries = re.fullmatch(pattern, osl_version_str)

        if osl_version_entries:
            major, minor, maintenance, revision = osl_version_entries.groups()
            return OslVersion(int(major), int(minor), int(maintenance), int(revision))
        else:
            raise RuntimeError(
                'Invalid provided optiSLang version string: "{}".'.format(osl_version_str)
            )

    def _get_osl_version_string(self) -> str:
        """Get version of used optiSLang.

        Returns
        -------
        str
            optiSLang version.

        Raises
        ------
        OslCommunicationError
            Raised when an error occurs while communicating with server.
        OslCommandError
            Raised when the command or query fails.
        TimeoutError
            Raised when the timeout float value expires.
        """
        server_info = self.get_server_info()
        return server_info["application"]["version"]

    def _unregister_listener(self, listener: TcpOslListener) -> None:
        """Unregister a listener.

        Parameters
        ----------
        listener : TcpOslListener
            Class with listener properties.

        Raises
        ------
        OslCommunicationError
            Raised when an error occurs while communicating with server.
        OslCommandError
            Raised when the command or query fails.
        TimeoutError
            Raised when the timeout float value expires.
        """
        current_func_name = self._unregister_listener.__name__
        self.send_command(
            command=commands.unregister_listener(str(listener.uid), self.__password),
            timeout=self.timeouts_register.get_value(current_func_name),
            max_request_attempts=self.max_request_attempts_register.get_value(current_func_name),
        )
        listener.uid = None

    def _start_local(self, ini_timeout: float, shutdown_on_finished: bool) -> None:
        """Start local optiSLang server.

        Parameters
        ----------
        ini_timeout : float
            Time in seconds to listen to the optiSLang server port. If the port is not listened
            for specified time, the optiSLang server is not started and RuntimeError is raised.
        shutdown_on_finished: bool
            Shut down when execution is finished and there are not any listeners registered.

        Raises
        ------
        RuntimeError
            Raised when the optiSLang server is already started.
            -or-
            Port listener cannot be started.
            -or-
            optiSLang server port is not listened for specified timeout value.
        OslServerStartError
            Raised when optiSLang server process failed to start
        OslServerLicensingError
            Raised when optiSLang server process failed to start due to licensing issues
        """
        if self.__osl_process is not None:
            raise RuntimeError("optiSLang server is already started.")

        listener = self.__create_listener(
            uid=self.__listener_id if self.__listener_id else str(uuid.uuid4()),
            timeout=None,  # type: ignore[arg-type]
            register_timeout=self.__listeners_default_timeout,
            name="Main",
            communication_channel=self.__communication_channel,
            notifications=[
                ServerNotification.SERVER_UP,
                ServerNotification.SERVER_DOWN,
            ],
        )

        wait_for_server_up_queue: Queue = Queue()

        if self.__communication_channel is CommunicationChannel.LOCAL_DOMAIN:
            listener.add_callback(
                self.__class__.__local_listener_notification_received,
                (wait_for_server_up_queue, self._logger),
            )
        elif self.__communication_channel is CommunicationChannel.TCP:
            listener.add_callback(
                self.__class__.__remote_listener_notification_received,
                (wait_for_server_up_queue, self._logger),
            )

        listener_received_callback = False

        try:
            listener.start_listening(timeout=ini_timeout)

            multi_local_listener = []

            multi_listener = (
                list(self.__multi_listener) if self.__multi_listener is not None else []
            )

            if self.__communication_channel is CommunicationChannel.LOCAL_DOMAIN:
                multi_local_listener.append((listener.local_server_id, listener.uid))
            elif self.__communication_channel is CommunicationChannel.TCP:
                for host_address in listener.host_addresses:
                    multi_listener.append((host_address, listener.port, listener.uid))

            if (
                self.__communication_channel is CommunicationChannel.LOCAL_DOMAIN
                and self.__local_server_id is None
            ):
                # Generate local server ID if not provided
                self.__local_server_id = utils.generate_local_server_id()

            self.__osl_process = OslServerProcess(
                executable=self.__executable,
                project_path=self.__project_path,
                no_save=self.__no_save,
                password=self.__password,
                multi_local_listener=multi_local_listener,
                multi_listener=multi_listener,
                listeners_default_timeout=self.__listeners_default_timeout,
                notifications=[
                    ServerNotification.SERVER_UP,
                    ServerNotification.SERVER_DOWN,
                ],
                shutdown_on_finished=shutdown_on_finished,
                logger=self._logger,
                log_process_stdout=self.__log_process_stdout,
                log_process_stderr=self.__log_process_stderr,
                batch=self.__batch,
                service=self.__service,
                local_server_id=self.__local_server_id,
                server_address=self.__server_address,
                port_range=self.__port_range,
                no_run=self.__no_run,
                force=self.__force,
                reset=self.__reset,
                auto_relocate=self.__auto_relocate,
                enable_tcp_server=self.__communication_channel is CommunicationChannel.TCP,
                enable_local_domain_server=self.__communication_channel
                is CommunicationChannel.LOCAL_DOMAIN,
                env_vars=self.__env_vars,
                import_project_properties_file=self.__import_project_properties_file,
                export_project_properties_file=self.__export_project_properties_file,
                import_placeholders_file=self.__import_placeholders_file,
                export_placeholders_file=self.__export_placeholders_file,
                output_file=self.__output_file,
                dump_project_state=self.__dump_project_state,
                opx_project_definition_file=self.__opx_project_definition_file,
                additional_args=self.__additional_args,
            )
            self.__osl_process.start()

            if (
                self.__communication_channel is CommunicationChannel.LOCAL_DOMAIN
                and self.__local_server_id is None
            ):
                self.__local_server_id = self.__osl_process.local_server_id

            # While waiting for optiSLang server to report back,
            # monitor the process for pre-mature termination
            while listener.is_listening():
                exit_code = self.__osl_process.wait_for_finished(timeout=0.1)
                if exit_code is not None:
                    self.__osl_process = None
                    if exit_code == 11:
                        raise OslServerLicensingError(
                            "optiSLang process start failed due to licensing issues"
                            f" (returncode: {exit_code})."
                        )
                    else:
                        raise OslServerStartError(
                            f"optiSLang process start failed (returncode: {exit_code})."
                        )

            listener.join()

            if not wait_for_server_up_queue.empty():
                listener_received_callback = True
                if self.__communication_channel is CommunicationChannel.TCP:
                    self.__port = wait_for_server_up_queue.get()

        except Exception:
            listener.dispose()
            raise

        finally:
            if listener_received_callback is False:
                if self.__osl_process is not None:
                    returncode = self.__osl_process.returncode
                    self.__osl_process.terminate()
                    self.__osl_process = None
                    if returncode is None:
                        raise RuntimeError("optiSLang server process start timed out.")

        listener.refresh_listener_registration = True
        self.__listeners["main_listener"] = listener
        self.__start_listeners_registration_thread()

    def __cast_to_path(self, file_path: Union[str, Path]) -> Path:
        """Cast path to Path."""
        if isinstance(file_path, Path):
            return file_path
        else:
            return Path(file_path)

    def __create_listener(
        self,
        timeout: float,
        name: str,
        communication_channel: CommunicationChannel = CommunicationChannel.LOCAL_DOMAIN,
        uid: Optional[str] = None,
        notifications: Optional[List[ServerNotification]] = None,
        register_timeout: Optional[int] = None,
    ) -> TcpOslListener:
        """Create new listener.

        Parameters
        ----------
        timeout: float
            Timeout.
        Uid: Optional[str], optional
            Listener uid. Defaults to ``None``.
        communication_channel: CommunicationChannel, optional
            Communication channel. Defaults to ``CommunicationChannel.LOCAL_DOMAIN``.
        notifications: Optional[List[ServerNotification]], optional
            Notifications to subscribe to.
            Either ["ALL"] or Sequence picked from below options:
            Server: [ "SERVER_UP", "SERVER_DOWN" ] (always be sent by default).
            Logging: [ "LOG_INFO", "LOG_WARNING", "LOG_ERROR", "LOG_DEBUG" ].
            Project: [ "EXECUTION_STARTED", "PROCESSING_STARTED", "EXECUTION_FINISHED",
                "NOTHING_PROCESSED", "CHECK_FAILED", "EXEC_FAILED" ].
            Nodes: [ "ACTOR_STATE_CHANGED", "ACTOR_ACTIVE_CHANGED", "ACTOR_NAME_CHANGED",
                "ACTOR_CONTENTS_CHANGED", "ACTOR_DATA_CHANGED" ].
            Defaults to ``None``.
        register_timeout : Optional[int], optional
            Register timeout for TCP listeners in milliseconds. Defaults to ``None`` which
            results in optiSLang using the default timeout value of 60000 milliseconds.

        Returns
        -------
        TcpOslListener
            Listener ready to be registered to optiSLang server.

        Raises
        ------
        RuntimeError
            Raised when the optiSLang server is already started.
            -or-
            Port listener cannot be started.
            -or-
            optiSLang server port is not listened for specified timeout value.
        """
        listener = TcpOslListener(
            timeout=timeout,
            name=name,
            communication_channel=communication_channel,
            uid=uid,
            logger=self._logger,
            notifications=notifications,
            register_timeout=register_timeout,
        )

        if not listener.is_initialized():
            raise RuntimeError("Cannot start listener of optiSLang server port.")

        return listener

    def __create_exec_started_listener(self, timeout: Optional[float] = None) -> TcpOslListener:
        """Create exec_started listener and add to self.__listeners.

        Returns
        -------
        exec_started_listener: TcpOslListener
            Listener registered to the optiSLang server and subscribed
            for push notifications.
        timeout: Optional[float], optional
            Listener's timeout.

        Raises
        ------
        OslCommunicationError
            Raised when an error occurs while communicating with server.
        OslCommandError
            Raised when the command or query fails.
        TimeoutError
            Raised when the timeout float value expires.
        """
        exec_started_listener = self.__create_listener(
            timeout=timeout,  # type: ignore[arg-type]
            register_timeout=self.__listeners_default_timeout,
            name="ExecStarted",
            communication_channel=self.__communication_channel,
            notifications=[
                ServerNotification.PROCESSING_STARTED,
                ServerNotification.NOTHING_PROCESSED,
                ServerNotification.EXEC_FAILED,
                ServerNotification.CHECK_FAILED,
            ],
        )
        register_listener_options = {
            k: v
            for k, v in {
                "timeout": self.__listeners_default_timeout,
                "notifications": exec_started_listener.notifications,
            }.items()
            if v is not None
        }
        if self.__communication_channel is CommunicationChannel.LOCAL_DOMAIN:
            exec_started_listener.uid = self.__register_local_listener(
                local_server_id=exec_started_listener.local_server_id,
                **register_listener_options,  # type: ignore[arg-type]
            )
        else:
            exec_started_listener.uid = self.__register_listener(
                host_addresses=exec_started_listener.host_addresses,
                port=exec_started_listener.port,
                **register_listener_options,  # type: ignore[arg-type]
            )
        exec_started_listener.refresh_listener_registration = True
        self.__listeners["exec_started_listener"] = exec_started_listener
        return exec_started_listener

    def __create_exec_finished_listener(self, timeout: Optional[float] = None) -> TcpOslListener:
        """Create exec_finished listener and add to self.__listeners.

        Returns
        -------
        exec_finished_listener: TcpOslListener
            Listener registered to the optiSLang server and subscribed
            for push notifications.
        timeout: Optional[float], optional
            Listener's timeout.

        Raises
        ------
        OslCommunicationError
            Raised when an error occurs while communicating with server.
        OslCommandError
            Raised when the command or query fails.
        TimeoutError
            Raised when the timeout float value expires.
        """
        exec_finished_listener = self.__create_listener(
            timeout=timeout,  # type: ignore[arg-type]
            register_timeout=self.__listeners_default_timeout,
            name="ExecFinished",
            communication_channel=self.__communication_channel,
            notifications=[
                ServerNotification.EXECUTION_FINISHED,
                ServerNotification.NOTHING_PROCESSED,
                ServerNotification.EXEC_FAILED,
                ServerNotification.CHECK_FAILED,
            ],
        )
        register_listener_options = {
            k: v
            for k, v in {
                "timeout": self.__listeners_default_timeout,
                "notifications": exec_finished_listener.notifications,
            }.items()
            if v is not None
        }
        if self.__communication_channel is CommunicationChannel.LOCAL_DOMAIN:
            exec_finished_listener.uid = self.__register_local_listener(
                local_server_id=exec_finished_listener.local_server_id,
                **register_listener_options,  # type: ignore[arg-type]
            )
        else:
            exec_finished_listener.uid = self.__register_listener(
                host_addresses=exec_finished_listener.host_addresses,
                port=exec_finished_listener.port,
                **register_listener_options,  # type: ignore[arg-type]
            )
        exec_finished_listener.refresh_listener_registration = True
        self.__listeners["exec_finished_listener"] = exec_finished_listener
        return exec_finished_listener

    def __delete_exec_started_listener(self) -> None:
        """Terminate ExecStarted listener and remove from active listeners dict."""
        exec_started_listener: TcpOslListener = self.__listeners["exec_started_listener"]
        exec_started_listener.refresh_listener_registration = False
        self._unregister_listener(exec_started_listener)
        self.__listeners.pop("exec_started_listener")
        del exec_started_listener

    def __delete_exec_finished_listener(self) -> None:
        """Terminate ExecFinished listener and remove from active listeners dict."""
        exec_finished_listener: TcpOslListener = self.__listeners["exec_finished_listener"]
        exec_finished_listener.refresh_listener_registration = False
        self._unregister_listener(exec_finished_listener)
        self.__listeners.pop("exec_finished_listener")
        del exec_finished_listener

    def __dispose_all_listeners(self) -> None:
        """Dispose all listeners."""
        for listener in self.__listeners.values():
            listener.dispose()
        self.__listeners = {}

    def __get_project_status(self) -> Optional[str]:
        """Get status of the optiSLang project.

        Returns
        -------
        Optional[str]
            optiSLang project status. If no project is loaded in the optiSLang,
            returns ``None``.

        Raises
        ------
        OslCommunicationError
            Raised when an error occurs while communicating with server.
        OslCommandError
            Raised when the command or query fails.
        TimeoutError
            Raised when the timeout float value expires.
        """
        project_info = self.get_basic_project_info()
        if len(project_info.get("projects", [])) == 0:
            return None
        return project_info.get("projects", [{}])[0].get("state", None)

    def __register_local_listener(
        self,
        local_server_id: str,
        timeout: int = 60000,
        explicit_listener_id: Optional[str] = None,
        notifications: Optional[List[ServerNotification]] = None,
    ) -> str:
        """Register a local client, returning a reference ID.

        Parameters
        ----------
        local_server_id: str
            The ID of the local server.
        timeout: float
            Listener will remain active for ``timeout`` ms unless refreshed.
        explicit_listener_id: Optional[str], optional
            Explicitly requested listener ID.
            Defaults to ``None``.
        notifications: Optional[List[ServerNotification]], optional
            Notifications to subscribe to.
            Either ["ALL"] or Sequence picked from below options:
            Server: [ "SERVER_UP", "SERVER_DOWN" ] (always be sent by default).
            Logging: [ "LOG_INFO", "LOG_WARNING", "LOG_ERROR", "LOG_DEBUG" ].
            Project: [ "EXECUTION_STARTED", "PROCESSING_STARTED", "EXECUTION_FINISHED",
                "NOTHING_PROCESSED", "CHECK_FAILED", "EXEC_FAILED" ].
            Nodes: [ "ACTOR_STATE_CHANGED", "ACTOR_ACTIVE_CHANGED", "ACTOR_NAME_CHANGED",
                "ACTOR_CONTENTS_CHANGED", "ACTOR_DATA_CHANGED" ].
            Defaults to ``None``.

        Returns
        -------
        str
            Uid of registered listener created by optiSLang server.

        Raises
        ------
        OslCommunicationError
            Raised when an error occurs while communicating with server.
        OslCommandError
            Raised when the command or query fails.
        TimeoutError
            Raised when the timeout float value expires.
        """
        current_func_name = self.__register_local_listener.__name__
        listener_id = (
            explicit_listener_id
            if explicit_listener_id is not None
            else self.__listener_id if self.__listener_id is not None else str(uuid.uuid4())
        )
        notification_names = None
        if notifications is not None:
            notification_names = [ntf.name for ntf in notifications]

        self.send_command(
            command=commands.register_listener(
                id=local_server_id,
                timeout=timeout,
                notifications=notification_names,
                password=self.__password,
                listener_uid=listener_id,
            ),
            timeout=self.timeouts_register.get_value(current_func_name),
            max_request_attempts=self.max_request_attempts_register.get_value(current_func_name),
        )
        return listener_id

    def __register_listener(
        self,
        host_addresses: Iterable[str],
        port: int,
        timeout: int = 60000,
        explicit_listener_id: Optional[str] = None,
        notifications: Optional[List[ServerNotification]] = None,
    ) -> str:
        """Register a client, returning a reference ID.

        Parameters
        ----------
        host_addresses: Iterable[str]
            String representations of IPv4/v6 addresses.
        port: int
            A numeric port number of listener.
        timeout: float
            Listener will remain active for ``timeout`` ms unless refreshed.
        explicit_listener_id: Optional[str], optional
            Explicitly requested listener ID.
            Defaults to ``None``.
        notifications: Optional[List[ServerNotification]], optional
            Notifications to subscribe to.
            Either ["ALL"] or Sequence picked from below options:
            Server: [ "SERVER_UP", "SERVER_DOWN" ] (always be sent by default).
            Logging: [ "LOG_INFO", "LOG_WARNING", "LOG_ERROR", "LOG_DEBUG" ].
            Project: [ "EXECUTION_STARTED", "PROCESSING_STARTED", "EXECUTION_FINISHED",
                "NOTHING_PROCESSED", "CHECK_FAILED", "EXEC_FAILED" ].
            Nodes: [ "ACTOR_STATE_CHANGED", "ACTOR_ACTIVE_CHANGED", "ACTOR_NAME_CHANGED",
                "ACTOR_CONTENTS_CHANGED", "ACTOR_DATA_CHANGED" ].
            Defaults to ``None``.

        Returns
        -------
        str
            Uid of registered listener created by optiSLang server.

        Raises
        ------
        OslCommunicationError
            Raised when an error occurs while communicating with server.
        OslCommandError
            Raised when the command or query fails.
        TimeoutError
            Raised when the timeout float value expires.
        """
        current_func_name = self.__register_listener.__name__
        listener_id = (
            explicit_listener_id
            if explicit_listener_id is not None
            else self.__listener_id if self.__listener_id is not None else str(uuid.uuid4())
        )
        notification_names = None
        if notifications is not None:
            notification_names = [ntf.name for ntf in notifications]

        for host_address in host_addresses:
            self.send_command(
                command=commands.register_listener(
                    host=host_address,
                    port=port,
                    timeout=timeout,
                    notifications=notification_names,
                    password=self.__password,
                    listener_uid=listener_id,
                ),
                timeout=self.timeouts_register.get_value(current_func_name),
                max_request_attempts=self.max_request_attempts_register.get_value(
                    current_func_name
                ),
            )
        return listener_id

    def __refresh_listeners_registration(self) -> None:  # pragma: no cover
        """Refresh listeners registration.

        Raises
        ------
        RuntimeError
            Raised when the optiSLang server is not started.
        OslCommunicationError
            Raised when an error occurs while communicating with server.
        OslCommandError
            Raised when the command or query fails.
        TimeoutError
            Raised when the timeout expires.
        """
        check_for_refresh = 0.5
        counter = 0.0
        current_func_name = self.__refresh_listeners_registration.__name__
        while not self.__refresh_listeners_stopped.is_set():
            if counter >= self.__listeners_refresh_interval:
                for listener in self.__listeners.values():
                    if listener.refresh_listener_registration:
                        try:
                            self._logger.debug(
                                "Refreshing registration for listener: %s", listener.uid
                            )
                            if listener.uid is not None:
                                max_request_attempts = self.max_request_attempts_register.get_value(
                                    current_func_name
                                )
                                self.send_command(
                                    commands.refresh_listener_registration(
                                        uid=listener.uid,
                                        password=self.__password,
                                    ),
                                    timeout=self.timeouts_register.get_value(current_func_name),
                                    max_request_attempts=max_request_attempts,
                                )
                        except OslCommandError as e:
                            self._logger.debug(
                                "Refreshing registration for listener %s failed: %s",
                                listener.uid,
                                str(e),
                            )
                            if "No such listener" in str(e):
                                self._logger.debug("Re-register listener: %s", listener.uid)
                                try:
                                    # re-register the listener
                                    register_listener_options = {
                                        k: v
                                        for k, v in {
                                            "timeout": listener.register_timeout
                                            or self.__listeners_default_timeout,
                                            "notifications": listener.notifications,
                                            "explicit_listener_id": listener.uid,
                                        }.items()
                                        if v is not None
                                    }
                                    if (
                                        self.__communication_channel
                                        is CommunicationChannel.LOCAL_DOMAIN
                                    ):
                                        listener.uid = self.__register_local_listener(
                                            local_server_id=listener.local_server_id,
                                            **register_listener_options,  # type: ignore[arg-type]
                                        )
                                    else:
                                        listener.uid = self.__register_listener(
                                            host_addresses=listener.host_addresses,
                                            port=listener.port,
                                            **register_listener_options,  # type: ignore[arg-type]
                                        )
                                except Exception as e:
                                    self._logger.debug(
                                        "Re-registering listener %s failed: %s",
                                        listener.uid,
                                        str(e),
                                    )
                        except Exception as e:
                            self._logger.debug(
                                "Refreshing registration for listener %s failed: %s",
                                listener.uid,
                                str(e),
                            )
                            pass
                counter = 0
            counter += check_for_refresh
            self.__refresh_listeners_stopped.wait(check_for_refresh)
        self._logger.debug("Stop refreshing listener registration, self.__refresh = False")

    def __signal_handler(self, signum, frame):
        self._logger.error("Interrupt from keyboard (CTRL + C), terminating execution.")
        self.dispose()
        raise KeyboardInterrupt

    def __start_listeners_registration_thread(self) -> None:
        """Create new thread for refreshing of listeners registrations and start it."""
        self.__listeners_registration_thread = threading.Thread(
            target=self.__refresh_listeners_registration,
            name="PyOptiSLang.ListenersRegistrationThread",
            args=(),
            daemon=True,
        )
        self.__refresh_listeners_stopped.clear()
        self.__listeners_registration_thread.start()

    def __stop_listeners_registration_thread(self) -> None:
        """Stop listeners registration thread."""
        if (
            self.__listeners_registration_thread is not None
            and self.__listeners_registration_thread.is_alive()
        ):
            self.__refresh_listeners_stopped.set()
            self.__listeners_registration_thread.join()
            self._logger.debug("Listener registration thread stopped.")

    def __unregister_all_listeners(self) -> None:
        """Unregister all instance listeners."""
        for listener in self.__listeners.values():
            if listener.uid is not None:
                try:
                    self._unregister_listener(listener)
                except Exception as ex:
                    self._logger.warning("Cannot unregister port listener: %s", ex)

    def __validate_path(self, file_path: Path) -> None:
        """Check type and suffix of project_file path."""
        if not isinstance(file_path, Path):
            raise TypeError(
                f'Invalid type of project_path: "{type(file_path)}", "pathlib.Path" is supported.'
            )
        if not file_path.suffix == ".opf":
            raise ValueError('Invalid optiSLang project file, project must end with ".opf".')

    # To be fixed in 2023R2:
    # close method doesn't work properly in optiSLang 2023R1, therefore it was commented out
    # def close(self) -> None:
    #     """Close the current project.

    #     Raises
    #     ------
    #     OslCommunicationError
    #         Raised when an error occurs while communicating with server.
    #     OslCommandError
    #         Raised when the command or query fails.
    #     TimeoutError
    #         Raised when the timeout float value expires.
    #     """
    #     self.send_command(commands.close(password=self.__password))

    # stop_gently method doesn't work properly in optiSLang 2023R1, therefore it was commented out
    # def stop_gently(self, wait_for_finished: bool = True) -> None:
    #     """Stop project execution after the current design is finished.

    #     Parameters
    #     ----------
    #     wait_for_finished : bool, optional
    #         Determines whether this function call should wait on the optiSlang to finish
    #         the command execution. I.e. don't continue on next line of python script after command
    #         was successfully sent to optiSLang but wait for execution of command inside optiSLang.
    #         Defaults to ``True``.

    #     Raises
    #     ------
    #     OslCommunicationError
    #         Raised when an error occurs while communicating with server.
    #     OslCommandError
    #         Raised when the command or query fails.
    #     TimeoutError
    #         Raised when the timeout float value expires.
    #     """
    #     if wait_for_finished:
    #         exec_finished_listener = self.__create_exec_finished_listener()
    #         exec_finished_listener.cleanup_notifications()
    #         wait_for_finished_queue = Queue()
    #         exec_finished_listener.add_callback(
    #             self.__class__.__terminate_listener_thread,
    #             (
    #                 [
    #                     ServerNotification.EXECUTION_FINISHED.name,
    #                     ServerNotification.NOTHING_PROCESSED.name,
    #                 ],
    #                 wait_for_finished_queue,
    #                 self._logger,
    #             ),
    #         )
    #         exec_finished_listener.start_listening()
    #         self._logger.debug("Wait for finished thread was created.")

    #     status = self.get_project_status()

    #     # do not send stop_gently request if project is already stopped or request
    #     # with higher or equal priority was already sent
    #     if status in self._STOPPED_STATES:
    #         self._logger.debug(f"Do not send STOP request, project status is: {status}")
    #         if wait_for_finished:
    #             exec_finished_listener.stop_listening()
    #             exec_finished_listener.clear_callbacks()
    #             self.__delete_exec_finished_listener()
    #         return
    #     elif status in self._STOP_REQUESTS_PRIORITIES:
    #         stop_request_priority = self._STOP_REQUESTS_PRIORITIES["STOP_GENTLY"]
    #         current_status_priority = self._STOP_REQUESTED_STATES_PRIORITIES[status]
    #         if stop_request_priority > current_status_priority:
    #             self.send_command(commands.stop(self.__password))
    #         else:
    #             self._logger.debug(f"Do not send STOP request, project status is: {status}")
    #     else:
    #         self.send_command(commands.stop(self.__password))

    #     if wait_for_finished:
    #         self._logger.info(f"Waiting for finished")
    #         successfully_finished = wait_for_finished_queue.get()
    #         self.__delete_exec_finished_listener()
    #         if successfully_finished == "Terminate":
    #             raise TimeoutError("Waiting for finished timed out.")
    #         self._logger.info(f"Successfully_finished: {successfully_finished}.")

    @staticmethod
    def __check_command_response(response: Dict) -> None:
        """Check whether the server response for a sent command contains any failure information.

        Parameters
        ----------
        response : Dict
            Server response as dictionary.

        Raises
        ------
        OslCommandError
            Raised when the server response for the sent command contains any failure information.
        """
        if "status" in response and response["status"].lower() == "failure":
            message = None
            if "message" in response:
                message = response["message"]
            if "std_err" in response:
                message += "; " + response["std_err"]
            if message is None:
                message = "Command error: " + str(response)
            raise OslCommandError(message)

    def __get_default_max_request_attempts_register(self) -> FunctionsAttributeRegister:
        max_requests_register = FunctionsAttributeRegister(
            default_value=2, validator=self.__class__.__validate_max_request_attempts_value
        )
        max_requests_register.register(self.__class__.evaluate_design, 1)
        max_requests_register.register(self.__class__.get_full_project_status_info, 1)
        max_requests_register.register(self.__class__.load, 1)
        max_requests_register.register(self.__class__.open, 1)
        max_requests_register.register(self.__class__.reset, 1)
        max_requests_register.register(self.__class__.run_python_script, 1)
        max_requests_register.register(self.__class__.save, 1)
        max_requests_register.register(self.__class__.save_as, 1)
        max_requests_register.register(self.__class__.save_copy, 1)
        max_requests_register.register(self.__class__.start, 1)
        max_requests_register.register(self.__class__.stop, 1)
        return max_requests_register

    def __get_default_timeouts_register(self) -> FunctionsAttributeRegister:
        timeout_register = FunctionsAttributeRegister(
            default_value=30, validator=self.__class__.__validate_timeout_value
        )
        timeout_register.register(self.__class__.evaluate_design, None)
        timeout_register.register(self.__class__.get_full_project_status_info, None)
        timeout_register.register(self.__class__.load, None)
        timeout_register.register(self.__class__.open, None)
        timeout_register.register(self.__class__.reset, None)
        timeout_register.register(self.__class__.run_python_script, None)
        timeout_register.register(self.__class__.save, None)
        timeout_register.register(self.__class__.save_as, None)
        timeout_register.register(self.__class__.save_copy, None)
        timeout_register.register(self.__class__.start, None)
        timeout_register.register(self.__class__.stop, None)
        return timeout_register

    @staticmethod
    def __local_listener_notification_received(
        sender: TcpOslListener, response: dict, results_queue: Queue, logger
    ) -> None:
        """Listen to the optiSLang server port."""
        try:
            if "server_protocol" in response and response["server_protocol"] == "local":
                if "server_address" in response:
                    server_address = response["server_address"]
                    results_queue.put(server_address)
                sender.stop_listening()
                sender.clear_callbacks()
        except:
            logger.debug("Server address cannot be received from response: %s", str(response))

    @staticmethod
    def __remote_listener_notification_received(
        sender: TcpOslListener, response: dict, results_queue: Queue, logger
    ) -> None:
        """Listen to the optiSLang server port."""
        try:
            if "server_protocol" in response and response["server_protocol"] == "tcp":
                if "port" in response:
                    port = int(response["port"])
                    results_queue.put(port)
                sender.stop_listening()
                sender.clear_callbacks()
        except:
            logger.debug("Port cannot be received from response: %s", str(response))

    @staticmethod
    def __terminate_listener_thread(
        sender: TcpOslListener,
        response: dict,
        target_notifications: List[str],
        target_queue: Queue,
        logger: logging.Logger,
    ) -> None:
        """Terminate listener thread if execution finished or failed."""
        type = response.get("type", None)
        if type is not None:
            sender.stop_listening()
            sender.clear_callbacks()
            sender.refresh_listener_registration = False
            if type in [ServerNotification.EXEC_FAILED.name, ServerNotification.CHECK_FAILED.name]:
                target_queue.put(False)
                logger.error(f"Listener {sender.name} received error notification.")
            elif type in target_notifications:
                target_queue.put(True)
                logger.debug(f"Listener {sender.name} received expected notification.")
            elif type == "TimeoutError":
                target_queue.put("Terminate")
                logger.error(f"Listener {sender.name} timed out.")
        else:
            logger.error("Invalid response from server, push notification not evaluated.")

    @staticmethod
    def __validate_timeout_value(value: Any) -> bool:
        return value is None or (
            isinstance(value, (int, float)) and not isinstance(value, bool) and value > 0
        )

    @staticmethod
    def __validate_max_request_attempts_value(value: Any) -> bool:
        return isinstance(value, int) and not isinstance(value, bool) and value > 0<|MERGE_RESOLUTION|>--- conflicted
+++ resolved
@@ -923,11 +923,8 @@
         self.__run_listening_thread = False
         self.__refresh_listener_registration = False
         self.__notifications = notifications
-<<<<<<< HEAD
+        self.__register_timeout = register_timeout
         self._local_server_id = None
-=======
-        self.__register_timeout = register_timeout
->>>>>>> 5d7eee0f
 
         if logger is None:
             self._logger = logging.getLogger(__name__)
