"""Contains classes for plain TCP/IP communication with server."""
from datetime import datetime
import json
import logging
import os
from queue import Queue
import select
import signal
import socket
import struct
import threading
import time
from typing import Callable, Dict, List, Sequence, Tuple, Union
import uuid

from ansys.optislang.core import server_commands as commands
from ansys.optislang.core import server_queries as queries
from ansys.optislang.core.encoding import force_bytes, force_text
from ansys.optislang.core.errors import (
    ConnectionEstablishedError,
    ConnectionNotEstablishedError,
    EmptyResponseError,
    OslCommandError,
    OslCommunicationError,
    ResponseFormatError,
)
from ansys.optislang.core.osl_process import OslServerProcess, ServerNotification
from ansys.optislang.core.osl_server import OslServer


def _get_current_timeout(initial_timeout: Union[float, None], start_time: float) -> None:
    """Get actual timeout value.

    The function will raise a timeout exception if the timeout has expired.

    Parameters
    ----------
    initial_timeout : float, None
        Initial timeout value. For non-zero value, the new timeout value is computed.
        If the timeout period value has elapsed, the timeout exception is raised.
        For zero value, the non-blocking mode is assumed and zero value is returned.
        For ``None``, the blocking mode is assumed and ``None`` is returned.
    start_time : float
        The time when the initial time out starts to count down. It is defined in seconds
        since the epoch as a floating point number.

    Raises
    ------
    TimeoutError
        Raised when the timeout expires.
    """
    if initial_timeout != 0 and initial_timeout is not None:
        elapsed_time = time.time() - start_time
        remaining_timeout = initial_timeout - elapsed_time
        if remaining_timeout <= 0:
            raise TimeoutError("Timeout has expired.")
        return remaining_timeout
    else:
        return initial_timeout


class TcpClient:
    r"""Client of the plain TCP/IP communication.

    Parameters
    ----------
    socket: socket.SocketType, None, optional
        Client socket.
    logger: Any, optional
        Object for logging. If ``None``, standard logging object is used. Defaults to ``None``.

    Examples
    --------
    Connect to the plain TCP/IP server with IP address of localhost and port 49690. Send
    the following message:
    '{ "What": "SYSTEMS_STATUS_INFO" }'

    >>> from ansys.optislang.core.tcp import TcpClient
    >>> client = TcpClient()
    >>> client.connect('127.0.0.1', 49690)
    >>> client.send_msg('{ "What": "SYSTEMS_STATUS_INFO" }')
    """

    _BUFFER_SIZE = pow(2, 12)
    # Response size in bytes. Value is assumed to be binary 64Bit unsigned integer.
    _RESPONSE_SIZE_BYTES = 8

    def __init__(self, socket: Union[socket.SocketType, None] = None, logger=None) -> None:
        """Initialize a new instance of the ``TcpClient`` class."""
        self.__socket = socket

        if logger is None:
            self._logger = logging.getLogger(__name__)
        else:
            self._logger = logger

    @property
    def remote_address(self) -> Union[Tuple[str, int], None]:
        """Get the remote address of the connection.

        Returns
        -------
        Tuple(str, int), None
            Remote host address which consists of IP address and port number, if connection is
            established; ``None`` otherwise.
        """
        if self.__socket is None:
            return None

        return self.__socket.getpeername()

    @property
    def local_address(self) -> Union[Tuple[str, int], None]:
        """Get the local address of the connection.

        Returns
        -------
        Tuple(str, int), None
            Local host address which consists of IP address and port number, if connection is
            established; ``None`` otherwise.
        """
        if self.__socket is None:
            return None

        return self.__socket.getsockname()

    @property
    def is_connected(self) -> bool:
        """Determine whether the connection has been established.

        Returns
        -------
        bool
            True if the connection has been established; False otherwise.
        """
        return self.__socket is not None

    def connect(self, host: str, port: int, timeout: Union[float, None] = 2) -> None:
        """Connect to the plain TCP/IP server.

        Parameters
        ----------
        host : str
            A string representation of an IPv4/v6 address or domain name.
        port : int
            A numeric port number.
        timeout : Union[float, None], optional
            Timeout in seconds to establish a connection. If a non-zero value is given,
            the function will raise a timeout exception if the timeout period value has elapsed
            before the operation has completed. If zero is given, the non-blocking mode is used.
            If ``None`` is given, the blocking mode is used. Defaults to 2 s.

        Raises
        ------
        ConnectionEstablishedError
            Raised when the connection is already established.
        ConnectionRefusedError
            Raised when the connection cannot be established.
        """
        if self.is_connected:
            raise ConnectionEstablishedError("Connection is already established.")

        start_time = time.time()

        for af, socktype, proto, canonname, sa in socket.getaddrinfo(
            host, port, socket.AF_UNSPEC, socket.SOCK_STREAM, 0, socket.AI_PASSIVE
        ):
            try:
                self.__socket = socket.socket(af, socktype, proto)
            except OSError as ex:
                self.__socket = None
                continue
            self.__socket.settimeout(_get_current_timeout(timeout, start_time))
            try:
                self.__socket.connect(sa)
            except OSError:
                self.__socket.close()
                self.__socket = None
                continue

        if self.__socket is None:
            raise ConnectionRefusedError(
                f"Connection could not be established to host {host} and port {port}."
            )

        self._logger.debug("Connection has been established to host %s and port %d.", host, port)

    def disconnect(self) -> None:
        """Disconnect from the server."""
        if self.is_connected:
            self.__socket.close()
            self.__socket = None

    def send_msg(self, msg: str, timeout: Union[float, None] = 5) -> None:
        """Send message to the server.

        Parameters
        ----------
        msg : str
            Message to send.
        timeout : Union[float, None], optional
            Timeout in seconds to send a message. If a non-zero value is given,
            the function will raise a timeout exception if the timeout period value has elapsed
            before the operation has completed. If zero is given, the non-blocking mode is used.
            If ``None`` is given, the blocking mode is used. Defaults to 5 s.

        Raises
        ------
        ConnectionNotEstablishedError
            Raised when the connection has not been established before function call.
        TimeoutError
            Raised when the timeout period value has elapsed before the operation has completed.
        OSError
            Raised when an error occurs while sending data.
        """
        if not self.is_connected:
            raise ConnectionNotEstablishedError(
                "Cannot send message. Connection is not established."
            )

        self._logger.debug("Sending message to %s. Message: %s", self.__socket.getpeername(), msg)
        data = force_bytes(msg)
        data_len = len(data)

        header = struct.pack("!QQ", data_len, data_len)

        self.__socket.settimeout(timeout)
        self.__socket.sendall(header + data)

    def send_file(self, file_path: str, timeout: Union[float, None] = 5) -> None:
        """Send content of the file to the server.

        Parameters
        ----------
        file_path : str
            Path to the file whose content is to be sent to the server.
        timeout : Union[float, None], optional
            Timeout in seconds to send the buffer of the read part of the file. If a non-zero value
            is given, the function will raise a timeout exception if the timeout period value
            has elapsed before the operation has completed. If zero is given, the non-blocking mode
            is used. If ``None`` is given, the blocking mode is used. Defaults to 5 s.
        Raises
        ------
        ConnectionNotEstablishedError
            Raised when the connection has not been established before function call.
        FileNotFoundError
            Raised when the specified file does exist.
        TimeoutError
            Raised when the timeout period value has elapsed before the operation has completed.
        OSError
            Raised when an error occurs while sending data.
        """
        if not self.is_connected:
            raise ConnectionNotEstablishedError("Cannot send file. Connection is not established.")
        if not os.path.isfile(file_path):
            raise FileNotFoundError(
                "Cannot send file. The file does not exist. File path: %s", file_path
            )

        self._logger.debug(
            "Sending file to %s. File path: %s", self.__socket.getpeername(), file_path
        )
        file_size = os.path.getsize(file_path)

        header = struct.pack("!QQ", file_size, file_size)

        with open(file_path, "rb") as file:
            self.__socket.settimeout(timeout)
            self.__socket.sendall(header)
            load = file.read(self.__class__._BUFFER_SIZE)
            while load:
                self.__socket.send(load)
                load = file.read(self.__class__._BUFFER_SIZE)

    def receive_msg(self, timeout: Union[float, None] = 5) -> str:
        """Receive message from the server.

        Parameters
        ----------
        timeout : Union[float, None], optional
            Timeout in seconds to receive a message. The function will raise a timeout exception
            if the timeout period value has elapsed before the operation has completed. If ``None``
            is given, the blocking mode is used. Defaults to 5 s.

        Returns
        -------
        str
            Received message from the server.

        Raises
        ------
        ConnectionNotEstablishedError
            Raised when the connection has not been established before function call.
        EmptyResponseError
            Raised when the empty message is received.
        ResponseFormatError
            Raised when the format of the received message is not valid.
        TimeoutError
            Raised when the timeout period value has elapsed before the operation has completed.
        ValueError
            Raised if the timeout value is a number not greater than zero.
        """
        if not self.is_connected:
            raise ConnectionNotEstablishedError(
                "Cannot receive message. Connection is not established."
            )

        if isinstance(timeout, float) and timeout <= 0:
            raise ValueError("Timeout value must be greater than zero or None.")

        start_time = time.time()

        msg_len = self._recv_response_length(timeout)
        if msg_len == 0:
            raise EmptyResponseError("The empty message has been received.")

        remain_timeout = _get_current_timeout(timeout, start_time)
        data = self._receive_bytes(msg_len, remain_timeout)
        if len(data) != msg_len:
            raise ResponseFormatError("Received data does not match declared data size.")

        return force_text(data)

    def receive_file(self, file_path: str, timeout: Union[float, None] = 5) -> None:
        """Receive file from the server.

        Parameters
        ----------
        file_path : str
            Path where the received file is to be saved.
        timeout : Union[float, None], optional
            Timeout in seconds to receive a buffer of the file part. The function will raise
            a timeout exception if the timeout period value has elapsed before the operation
            has completed. If ``None`` is given, the blocking mode is used. Defaults to 5 s.

        Raises
        ------
        ConnectionNotEstablishedError
            Raised when the connection has not been established before function call.
        EmptyResponseError
            Raised when the empty message is received.
        ResponseFormatError
            Raised when the format of the received data is not valid.
        TimeoutError
            Raised when the timeout period value has elapsed before the operation has completed.
        ValueError
            Raised if the timeout value is a number not greater than zero.
        OSError
            Raised when the file cannot be opened.
        """
        if not self.is_connected:
            raise ConnectionNotEstablishedError(
                "Cannot receive file. Connection is not established."
            )

        start_time = time.time()

        file_len = self._recv_response_length(timeout)
        if file_len == 0:
            raise EmptyResponseError("The empty file has been received.")

        remain_timeout = _get_current_timeout(timeout, start_time)
        self._fetch_file(file_len, file_path, remain_timeout)
        if os.path.getsize(file_path) != file_len:
            raise ResponseFormatError("Received data does not match declared data size.")

    def _recv_response_length(self, timeout: Union[float, None]) -> int:
        """Receive length of the response.

        Parameters
        ----------
        timeout : Union[float, None], optional
            Timeout in seconds to receive the response length. The function will raise a timeout
            exception if the timeout period value has elapsed before the operation has completed.
            If ``None`` is given, the blocking mode is used.

        Returns
        -------
        int
            Length of the response to be received.

        Raises
        ------
        TimeoutError
            Raised when the timeout period value has elapsed before the operation has completed.
        ResponseFormatError
            Raised when the response length specification is invalid.
        ValueError
            Raised if the timeout value is a number not greater than zero.
        """
        if isinstance(timeout, float) and timeout <= 0:
            raise ValueError("Timeout value must be greater than zero or None.")

        start_time = time.time()
        self.__socket.settimeout(timeout)

        response_len = -1
        bytes_to_receive = self.__class__._RESPONSE_SIZE_BYTES
        # read from socket until response size (twice) has been received
        while True:
            try:
                # Test if we will be able to read something from the connection.
                readable_sockets, _, _ = select.select([self.__socket], [], [], 1)
                if self.__socket in readable_sockets:
                    # Read and convert response size. Assume server sent response size twice.
                    # Sizes need to match.
                    response_len_1 = struct.unpack("!Q", self.__socket.recv(bytes_to_receive))[0]
                    response_len_2 = struct.unpack("!Q", self.__socket.recv(bytes_to_receive))[0]
                    if response_len_1 != response_len_2:
                        raise ResponseFormatError("The message size values do not match.")

                    response_len = response_len_1
                if response_len >= 0:
                    break
            except Exception as e:
                self._logger.debug(e)
                pass
            now = time.time()
            elapsed = now - start_time
            if timeout is not None and elapsed > timeout:
                raise TimeoutError("Time to receive message length has expired.")

        return response_len

    def _receive_bytes(self, count: int, timeout: Union[float, None]) -> bytes:
        """Receive specified number of bytes from the server.

        Parameters
        ----------
        count : int
            Number of bytes to be received from the server.
        timeout : Union[float, None], optional
            Timeout in seconds to receive specified number of bytes. The function will raise
            a timeout exception if the timeout period value has elapsed before the operation
            has completed. If ``None`` is given, the blocking mode is used.

        Returns
        -------
        bytes
            Received bytes.

        Raises
        ------
        TimeoutError
            Raised when the timeout period value has elapsed before the operation has completed.
        ValueError
            Raised when the number of bytes is not greater than zero.
            -or-
            Raised if the timeout value is a number not greater than zero.
        """
        if count <= 0:
            raise ValueError("Number of bytes must be greater than zero.")
        if isinstance(timeout, float) and timeout <= 0:
            raise ValueError("Timeout value must be greater than zero or None.")

        start_time = time.time()

        received = b""
        received_len = 0
        while received_len < count:
            remain = count - received_len
            if remain > self.__class__._BUFFER_SIZE:
                buff = self.__class__._BUFFER_SIZE
            else:
                buff = remain

            self.__socket.settimeout(_get_current_timeout(timeout, start_time))
            chunk = self.__socket.recv(buff)
            if not chunk:
                break
            received += chunk
            received_len += len(chunk)
        return received

    def _fetch_file(self, file_len: int, file_path: str, timeout: Union[float, None]) -> None:
        """Write received bytes from the server to the file.

        Parameters
        ----------
        file_len : int
            Number of bytes to be written.
        file_path : str
            Path to the file to which the received data is to be written.
        timeout : Union[float, None], optional
            Timeout in seconds to receive bytes from the server and write them to the file.
            The function will raise a timeout exception if the timeout period value has
            elapsed before the operation has completed. If ``None`` is given, the blocking mode
            is used.

        Raises
        ------
        TimeoutError
            Raised when the timeout period value has elapsed before the operation has completed.
        OSError
            Raised when the file cannot be opened.
        ValueError
            Raised if the timeout value is a number not greater than zero.
        """
        if isinstance(timeout, float) and timeout <= 0:
            raise ValueError("Timeout value must be greater than zero or None.")

        start_time = time.time()

        with open(file_path, "wb") as file:
            data_len = 0
            while data_len < file_len:
                remain = file_len - data_len
                if remain > self.__class__._BUFFER_SIZE:
                    buff = self.__class__._BUFFER_SIZE
                else:
                    buff = remain

                self.__socket.settimeout(_get_current_timeout(timeout, start_time))
                chunk = self.__socket.recv(buff)
                if not chunk:
                    break
                file.write(chunk)
                data_len += len(chunk)


class TcpOslListener:
    """Listener of optiSLang server.

    Parameters
    ----------
        port_range: Tuple
            Range of ports for listener.
        timeout: float
            Timeout in seconds to receive a message. Timeout exception will be raised
            if the timeout period value has elapsed before the operation has completed. If ``None``
            is given, the blocking mode is used.
        name: str
            Name of listener.
        host: str
            Local IPv6 address.
        uid: str, optional
            Unique ID of listener, should be used only if listener is used for optiSLangs port
            when started locally.
        logger: OslLogger, optional
            Preferably OslLogger should be given. If not given, default logging.Logger is used.

    Raises
    ------
    ValueError
        Raised when port_range != 2 or first number is higher.
    TypeError
        Raised when port_range not type Tuple[int, int]
    TimeoutError
        Raised when the timeout float value expires.

    Examples
    --------
    Create listener
    >>> from ansys.optislang.core.tcp_osl_server import TcpOslListener
    >>> general_listener = TcpOslListener(
    >>>     port_range = self.__class__._PRIVATE_PORTS_RANGE,
    >>>     timeout = 30,
    >>>     name = 'GeneralListener',
    >>>     host = '127.0.0.1',
    >>>     uid = str(uuid.uuid4()),
    >>>     logger = logging.getLogger(__name__),
    >>> )
    """

    def __init__(
        self,
        port_range: Tuple,
        timeout: float,
        name: str,
        host: str = None,
        uid: str = None,
        logger=None,
    ):
        """Initialize a new instance of the ``TcpOslListener`` class."""
        self.__uid = uid
        self.__name = name
        self.__timeout = timeout
        self.__listener_socket = None
        self.__thread = None
        self.__callbacks = []
        self.__run_listening_thread = False

        if logger is None:
            self._logger = logging.getLogger(__name__)
        else:
            self._logger = logger

        if len(port_range) != 2:
            raise ValueError(f"Port ranges length must be 2 but: len = {len(port_range)}")
        if isinstance(port_range, (int, int)):
            raise TypeError(
                "Port range not type Tuple[int, int] but:"
                f"[{type(port_range[0])}, {port_range[1]}]."
            )
        if port_range[0] > port_range[1]:
            raise ValueError("First number is higher.")

        self.__init_listener_socket(host=host, port_range=port_range)

    def is_initialized(self) -> bool:
        """Return True if listener was initialized."""
        return self.__listener_socket is not None

    def dispose(self) -> None:
        """Delete listeners socket if exists."""
        if self.__listener_socket is not None:
            self.__listener_socket.close()

    @property
    def uid(self) -> str:
        """Instance unique identifier."""
        return self.__uid

    @uid.setter
    def uid(self, uid) -> None:
        self.__uid = uid

    @property
    def name(self) -> str:
        """Instance name used for naming self.__thread."""
        return self.__name

    @property
    def timeout(self) -> Union[float, None]:
        """Timeout in seconds to receive a message."""
        return self.__timeout

    @timeout.setter
    def timeout(self, timeout) -> None:
        self.__timeout = timeout

    @property
    def host(self) -> str:
        """Local IPv6 address associated with self.__listener_socket."""
        return self.__listener_socket.getsockname()[0]

    @property
    def port(self) -> int:
        """Port number associated with self.__listener_socket."""
        return self.__listener_socket.getsockname()[1]

    def add_callback(self, callback: Callable, args) -> None:
        """Add callback (method) that will be called after push notification is received.

        Parameters
        ----------
        callback: Callable
            Method or any callable that will be called when listener receives message.
        args:
            Arguments to the callback.
        """
        self.__callbacks.append((callback, args))

    # def remove_callback(self, callback: Callable):
    #     self.__callbacks.remove(callback)

    def clear_callbacks(self) -> None:
        """Remove all callbacks."""
        self.__callbacks.clear()

    def start_listening(self, timeout=None) -> None:
        """Start new thread listening optiSLang server port.

        Parameters
        ----------
        timeout: float, optional
            Listener socket timeout.
        """
        self.__thread = threading.Thread(
            target=self.__listen,
            name=f"PyOptiSLang.TcpOslListener.{self.name}",
            args=(timeout,),
            daemon=True,
        )
        self.__run_listening_thread = True
        self.__thread.start()

    def stop_listening(self) -> None:
        """Stop listening optiSLang server port."""
        self.__run_listening_thread = False
        self.__thread = None

    def __init_listener_socket(self, host: str, port_range: Tuple[int, int]) -> None:
        """Initialize listener.

        Parameters
        ----------
        host: str
            A string representation of an IPv4/v6 address or domain name.
        port_range : Tuple[int, int]
            Defines the port range for port listener. Defaults to ``None``.
        """
        self.__listener_socket = None
        for port in range(port_range[0], port_range[1] + 1):
            try:
                self.__listener_socket = socket.socket(socket.AF_INET, socket.SOCK_STREAM)
                self.__listener_socket.bind((host, port))
                self.__listener_socket.listen(5)
                self._logger.debug("Listening on port: %d", port)
                break
            except IOError as ex:
                if self.__listener_socket is not None:
                    self.__listener_socket.close()
                    self.__listener_socket = None

    def __listen(self, timeout=None) -> None:
        """Listen to the optiSLang server.

        Parameters
        ----------
        timeout: float, optional
            Listener socket timeout.
        """
        start_time = time.time()
        if timeout is None:
            timeout = self.__timeout

        while self.__run_listening_thread:
            client = None
            try:
                self.__listener_socket.settimeout(_get_current_timeout(timeout, start_time))
                clientsocket, address = self.__listener_socket.accept()
                self._logger.debug("Connection from %s has been established.", address)

                client = TcpClient(clientsocket)
                message = client.receive_msg(timeout)
                self._logger.debug("Received message from client: %s", message)

                response = json.loads(message)
                client.send_msg("")
                self.__execute_callbacks(response)

            except TimeoutError or socket.timeout:
                self._logger.warning(f"Listener {self.uid} listening timed out.")
                self.stop_listening()
                break
            except Exception as ex:
                self._logger.warning(ex)
            finally:
                if client is not None:
                    client.disconnect()

    def __execute_callbacks(self, response) -> None:
        """Execute all callback."""
        for callback, args in self.__callbacks:
            callback(self, response, *args)

    def is_listening(self) -> None:
        """Return True if listener is listening."""
        return self.is_initialized() and self.__thread is not None and self.__thread.is_alive()

    def join(self) -> None:
        """Wait until self.__thread is finished."""
        if not self.is_listening():
            raise RuntimeError("Listener is not listening.")
        self.__thread.join()

    def cleanup_notifications(self, timeout: float = 0.2) -> None:
        """Cleanup previously unprocessed push notifications.

        Parameters
        ----------
        timeout: float, optional
            Listener socket timeout. Default value ``0.2``.
        """
        while True:
            client = None
            try:
                self.__listener_socket.settimeout(timeout)
                clientsocket, address = self.__listener_socket.accept()
                client = TcpClient(clientsocket)
                message = client.receive_msg(timeout)
                data_dict = json.loads(message)
                self._logger.debug(f"CLEANUP: {data_dict}")
                client.send_msg("")
            except socket.timeout:
                break
            except Exception as ex:
                self._logger.warning(ex)
            finally:
                if client is not None:
                    client.disconnect()


class TcpOslServer(OslServer):
    """Class which provides access to optiSLang server using plain TCP/IP communication protocol.

    For remote connection, it is assumed that the optiSLang server process is already running
    on remote (or local) host. In that case, the host and port must be specified and other
    parameters are ignored.

    Parameters
    ----------
    host : str, optional
        A string representation of an IPv4/v6 address or domain name of running optiSLang server.
        Defaults to ``None``.
    port : int, optional
        A numeric port number of running optiSLang server. Defaults to ``None``.
    executable : str, optional
        Path to the optiSLang executable file which supposed to be executed on localhost.
        It is ignored when the host and port parameters are specified. Defaults to ``None``.
    project_path : str, optional
        Path to the optiSLang project file which is supposed to be used by new local optiSLang
        server. It is ignored when the host and port parameters are specified.
        - If the project file exists, it is opened.
        - If the project file does not exist, a new project is created on the specified path.
        - If the path is None, a new project is created in the temporary directory.
        Defaults to ``None``.
    no_save : bool, optional
        Determines whether not to save the specified project after all other actions are completed.
        It is ignored when the host and port parameters are specified. Defaults to ``False``.
    ini_timeout : float, optional
        Time in seconds to listen to the optiSLang server port. If the port is not listened
        for specified time, the optiSLang server is not started and RuntimeError is raised.
        It is ignored when the host and port parameters are specified. Defaults to 20 s.
    password : str, optional
        The server password. Use when communication with the server requires the request
        to contain a password entry. Defaults to ``None``.
    logger : Any, optional
        Object for logging. If ``None``, standard logging object is used. Defaults to ``None``.
    shutdown_on_finished: bool, optional
        Shut down when execution is finished and there are not any listeners registered.
        It is ignored when the host and port parameters are specified. Defaults to ``True``.

    Raises
    ------
    RuntimeError
        Port listener cannot be started.
        -or-
        optiSLang server port is not listened for specified timeout value.

    Examples
    --------
    Start local optiSLang server, get optiSLang version and shutdown the server.
    >>> from ansys.optislang.core.tcp_osl_server import TcpOslServer
    >>> osl_server = TcpOslServer()
    >>> osl_version = osl_server.get_osl_version()
    >>> print(osl_version)
    >>> osl_server.shutdown()

    Connect to the remote optiSLang server, get optiSLang version and shutdown the server.
    >>> from ansys.optislang.core.tcp_osl_server import TcpOslServer
    >>> host = "192.168.101.1"  # IP address of the remote host
    >>> port = 49200            # Port of the remote optiSLang server
    >>> osl_server = TcpOslServer(host, port)
    >>> osl_version = osl_server.get_osl_version()
    >>> print(osl_version)
    >>> osl_server.shutdown()
    """

    _LOCALHOST = "127.0.0.1"
    _PRIVATE_PORTS_RANGE = (49152, 65535)
    _SHUTDOWN_WAIT = 5  # wait for local server to shutdown in second

    def __init__(
        self,
        host: str = None,
        port: int = None,
        executable: str = None,
        project_path: str = None,
        no_save: bool = False,
        ini_timeout: float = 20,
        password: str = None,
        logger=None,
        shutdown_on_finished=True,
    ) -> None:
        """Initialize a new instance of the ``TcpOslServer`` class."""
        self.__host = host
        self.__port = port
        self.__timeout = None
        self.__executable = executable

        if logger is None:
            self._logger = logging.getLogger(__name__)
        else:
            self._logger = logger

        self.__project_path = project_path
        self.__no_save = no_save
        self.__password = password
        self.__osl_process = None
        self.__listeners = {}
        self.__listeners_registration_thread = None
        self.__refresh_listeners = threading.Event()
        self.__listeners_refresh_interval = 20
<<<<<<< HEAD
=======
        signal.signal(signal.SIGINT, self.__signal_handler)
>>>>>>> f31f4356

        if self.__host is None or self.__port is None:
            self.__host = self.__class__._LOCALHOST
            self._start_local(ini_timeout, shutdown_on_finished)
        else:
            listener = self.__create_listener(
                timeout=self.__timeout,
                name="Main",
            )
            listener.uid = self.__register_listener(
                host=listener.host,
                port=listener.port,
<<<<<<< HEAD
                notifications=[
                    ServerNotification.SERVER_UP,
                    ServerNotification.SERVER_DOWN,
                ],
=======
                notifications=[ServerNotification.ALL],
>>>>>>> f31f4356
            )
            self.__listeners["main"] = listener
            self.__start_listeners_registration_thread()

    def _get_server_info(self) -> Dict:
        """Get information about the application, the server configuration and the open projects.

        Returns
        -------
        Dict
            Information data as dictionary.

        Raises
        ------
        OslCommunicationError
            Raised when an error occurs while communicating with server.
        OslCommandError
            Raised when the command or query fails.
        TimeoutError
            Raised when the timeout float value expires.
        """
        return self._send_command(queries.server_info())

    def _get_basic_project_info(self) -> Dict:
        """Get basic project info, like name, location, global settings and status.

        Returns
        -------
        Dict
            Information data as dictionary.

        Raises
        ------
        OslCommunicationError
            Raised when an error occurs while communicating with server.
        OslCommandError
            Raised when the command or query fails.
        TimeoutError
            Raised when the timeout float value expires.
        """
        return self._send_command(queries.basic_project_info())

    def close(self) -> None:
        """Close the current project.

        Raises
        ------
        NotImplementedError
            Currently, command is not supported in batch mode.
        """
        raise NotImplementedError("Currently, command is not supported in batch mode.")

    def get_osl_version(self) -> str:
        """Get version of used optiSLang.

        Returns
        -------
        str
            optiSLang version.

        Raises
        ------
        OslCommunicationError
            Raised when an error occurs while communicating with server.
        OslCommandError
            Raised when the command or query fails.
        TimeoutError
            Raised when the timeout float value expires.
        """
        server_info = self._get_server_info()
        return server_info["application"]["version"]

    def get_project_description(self) -> str:
        """Get description of optiSLang project.

        Returns
        -------
        str
            optiSLang project description. If no project is loaded in the optiSLang,
            returns ``None``.

        Raises
        ------
        OslCommunicationError
            Raised when an error occurs while communicating with server.
        OslCommandError
            Raised when the command or query fails.
        TimeoutError
            Raised when the timeout float value expires.
        """
        project_info = self._get_basic_project_info()
        if len(project_info["projects"]) == 0:
            return None
        return project_info["projects"][0]["settings"]["short_description"]

    def get_project_location(self) -> str:
        """Get path to the optiSLang project file.

        Returns
        -------
        str
            Path to the optiSLang project file. If no project is loaded in the optiSLang,
            returns ``None``.

        Raises
        ------
        OslCommunicationError
            Raised when an error occurs while communicating with server.
        OslCommandError
            Raised when the command or query fails.
        TimeoutError
            Raised when the timeout float value expires.
        """
        project_info = self._get_basic_project_info()
        if len(project_info["projects"]) == 0:
            return None
        return project_info["projects"][0]["location"]

    def get_project_name(self) -> str:
        """Get name of the optiSLang project.

        Returns
        -------
        str
            Name of the optiSLang project. If no project is loaded in the optiSLang,
            returns ``None``.

        Raises
        ------
        OslCommunicationError
            Raised when an error occurs while communicating with server.
        OslCommandError
            Raised when the command or query fails.
        TimeoutError
            Raised when the timeout float value expires.
        """
        project_info = self._get_basic_project_info()
        if len(project_info["projects"]) == 0:
            return None
        return project_info["projects"][0]["name"]

    def get_project_status(self) -> str:
        """Get status of the optiSLang project.

        Returns
        -------
        str
            optiSLang project status. If no project is loaded in the optiSLang,
            returns ``None``.

        Raises
        ------
        OslCommunicationError
            Raised when an error occurs while communicating with server.
        OslCommandError
            Raised when the command or query fails.
        TimeoutError
            Raised when the timeout float value expires.
        """
        project_info = self._get_basic_project_info()
        if len(project_info["projects"]) == 0:
            return None
        return project_info["projects"][0]["state"]

    def get_timeout(self) -> Union[float, None]:
        """Get current timeout value for execution of commands.

        Returns
        -------
        timeout: Union[float, None]
            Timeout in seconds to perform commands.

        Raises
        ------
        OslCommunicationError
            Raised when an error occurs while communicating with server.
        OslCommandError
            Raised when the command or query fails.
        TimeoutError
            Raised when the timeout float value expires.
        """
        return self.__timeout

    def get_working_dir(self) -> str:
        """Get path to the optiSLang project working directory.

        Returns
        -------
        str
            Path to the optiSLang project working directory. If no project is loaded
            in the optiSLang, returns ``None``.

        Raises
        ------
        OslCommunicationError
            Raised when an error occurs while communicating with server.
        OslCommandError
            Raised when the command or query fails.
        TimeoutError
            Raised when the timeout float value expires.
        """
        project_info = self._get_basic_project_info()
        if len(project_info["projects"]) == 0:
            return None
        return project_info["projects"][0]["working_dir"]

    def new(self) -> None:
        """Create a new project.

        Parameters
        ----------
        timeout : float, None, optional
            Timeout in seconds to perform the command. It must be greater than zero or ``None``.
            The function will raise a timeout exception if the timeout period value has
            elapsed before the operation has completed. If ``None`` is given, the function
            will wait until the function is finished (no timeout exception is raised).
            Defaults to ``None``.

        Raises
        ------
        NotImplementedError
            Currently, command is not supported in batch mode.
        """
        raise NotImplementedError("Currently, command is not supported in batch mode.")

    def open(
        self,
        file_path: str,
        force: bool,
        restore: bool,
        reset: bool,
    ) -> None:
        """Open a new project.

        Parameters
        ----------
        file_path : str
            Path to the optiSLang project file to open.
        force : bool
            # TODO: description of this parameter is missing in ANSYS help
        restore : bool
            # TODO: description of this parameter is missing in ANSYS help
        reset : bool
            # TODO: description of this parameter is missing in ANSYS help
        timeout : float, None, optional
            Timeout in seconds to perform the command. It must be greater than zero or ``None``.
            The function will raise a timeout exception if the timeout period value has
            elapsed before the operation has completed. If ``None`` is given, the function
            will wait until the function is finished (no timeout exception is raised).
            Defaults to ``None``.

        Raises
        ------
        NotImplementedError
            Currently, command is not supported in batch mode.
        """
        raise NotImplementedError("Currently, command is not supported in batch mode.")

    def reset(self):
        """Reset complete project.

        Raises
        ------
        OslCommunicationError
            Raised when an error occurs while communicating with server.
        OslCommandError
            Raised when the command or query fails.
        TimeoutError
            Raised when the timeout float value expires.
        """
        self._send_command(commands.reset(password=self.__password))

    def run_python_script(
        self,
        script: str,
        args: Union[Sequence[object], None] = None,
    ) -> Tuple[str, str]:
        """Load a Python script in a project context and execute it.

        Parameters
        ----------
        script : str
            Python commands to be executed on the server.
        args : Sequence[object], None, optional
            Sequence of arguments used in Python script. Defaults to ``None``.

        Returns
        -------
        Tuple[str, str]
            STDOUT and STDERR from executed Python script.

        Raises
        ------
        OslCommunicationError
            Raised when an error occurs while communicating with server.
        OslCommandError
            Raised when the command or query fails.
        TimeoutError
            Raised when the timeout float value expires.
        """
        responses = self._send_command(commands.run_python_script(script, args, self.__password))
        std_out = ""
        std_err = ""
        for response in responses:
            std_out += response.get("std_out", "")
            std_err += response.get("std_err", "")

        return (std_out, std_err)

    def run_python_file(
        self,
        file_path: str,
        args: Union[Sequence[object], None] = None,
    ) -> Tuple[str, str]:
        """Read python script from the file, load it in a project context and execute it.

        Parameters
        ----------
        file_path : str
            Path to the Python script file which content is supposed to be executed on the server.
        args : Sequence[object], None, optional
            Sequence of arguments used in Python script. Defaults to ``None``.

        Returns
        -------
        Tuple[str, str]
            STDOUT and STDERR from executed Python script.

        Raises
        ------
        FileNotFoundError
            Raised when the specified Python script file does not exist.
        OslCommunicationError
            Raised when an error occurs while communicating with server.
        OslCommandError
            Raised when the command or query fails.
        TimeoutError
            Raised when the timeout float value expires.
        """
        if not os.path.isfile(file_path):
            raise FileNotFoundError("Python script file does not exist.")

        with open(file_path, "r") as file:
            script = file.read()

        return self.run_python_script(script, args)

    def save(self) -> None:
        """Save the changed data and settings of the current project.

        Raises
        ------
        NotImplementedError
            Currently, command is not supported in batch mode.
        """
        raise NotImplementedError("Currently, command is not supported in batch mode.")

    def save_as(
        self,
        file_path: str,
        force: bool,
        restore: bool,
        reset: bool,
    ) -> None:
        """Save and open the current project at a new location.

        Parameters
        ----------
        file_path : str
            Path where to save the project file.
        force : bool
            # TODO: description of this parameter is missing in ANSYS help
        restore : bool
            # TODO: description of this parameter is missing in ANSYS help
        reset : bool
            # TODO: description of this parameter is missing in ANSYS help

        Raises
        ------
        NotImplementedError
            Currently, command is not supported in batch mode.
        """
        raise NotImplementedError("Currently, command is not supported in batch mode.")

    def save_copy(self, file_path: str) -> None:
        """Save the current project as a copy to a location.

        Parameters
        ----------
        file_path : str
            Path where to save the project copy.

        Raises
        ------
        OslCommunicationError
            Raised when an error occurs while communicating with server.
        OslCommandError
            Raised when the command or query fails.
        TimeoutError
            Raised when the timeout float value expires.
        """
        self._send_command(commands.save_copy(file_path, self.__password))

    def set_timeout(self, timeout: Union[float, None] = None) -> None:
        """Set timeout value for execution of commands.

        Parameters
        ----------
        timeout: Union[float, None]
            Timeout in seconds to perform commands, it must be greater than zero or ``None``.
            Another functions will raise a timeout exception if the timeout period value has
            elapsed before the operation has completed.
            If ``None`` is given, functions will wait until they're finished (no timeout
            exception is raised). Defaults to ``None``.

        Raises
        ------
        OslCommunicationError
            Raised when an error occurs while communicating with server.
        OslCommandError
            Raised when the command or query fails.
        ValueError
            Raised when timeout <= 0.
        TypeError
            Raised when timeout not Union[float, None].
        """
        if timeout is None:
            self.__timeout = timeout
        elif isinstance(timeout, (int, float)):
            if timeout > 0:
                self.__timeout = timeout
            else:
                raise ValueError(
                    "Timeout must be float greater than zero or ``None`` but "
                    f"``{timeout}`` was given."
                )
        else:
            raise TypeError(
                "Invalid type of timeout, timeout must be float greater than zero or "
                f"``None`` but {type(timeout)} was given."
            )

        for listener in self.__listeners.values():
            listener.timeout = timeout

    def shutdown(self, force: bool = False) -> None:
        """Finish all local processes and optionally shutdown the server.

        Stop listening for incoming connections, discard pending requests, and shut down
        the server. Batch mode exclusive: Continue project run until execution finished.
        Terminate optiSLang.

        Parameters
        ----------
        force : bool, optional
            Determines whether to force shutdown the local optiSLang server. Has no effect when
            the connection is established to the remote optiSLang server. In all cases, it is tried
            to shutdown the optiSLang server process in a proper way. However, if the force
            parameter is ``True``, after a while, the process is forced to terminate and no
            exception is raised. Defaults to ``False``.

        Raises
        ------
        OslCommunicationError
            Raised when the parameter force is ``False`` and an error occurs while communicating
            with server.
        OslCommandError
            Raised when the parameter force is ``False`` and the command or query fails.
        TimeoutError
            Raised when the parameter force is ``False`` and the timeout float value expires.
        """
<<<<<<< HEAD
        self.__finish_all_threads()
=======
        self.__stop_listeners_registration_thread()
        self.__unregister_all_listeners()
>>>>>>> f31f4356

        # Only in case shutdown_on_finished option is not set, actively send shutdown command
        if self.__osl_process is None or (
            self.__osl_process is not None and not self.__osl_process.shutdown_on_finished
        ):
            try:
                self._send_command(commands.shutdown(self.__password))
            except Exception:
                if not force or self.__osl_process is None:
                    raise

        # If desired actively force osl process to terminate
        if force and self.__osl_process is not None:
            self._force_shutdown_local_process()

    def _force_shutdown_local_process(self):
        """Force shutdown local optiSLang server process.

        It waits a while and then terminates the process.
        """
        start_time = datetime.now()
        while (
            self.__osl_process.is_running()
            and (datetime.now() - start_time).seconds < self.__class__._SHUTDOWN_WAIT
        ):
            time.sleep(0.5)

        if self.__osl_process.is_running():
            self.__osl_process.terminate()
        self.__osl_process = None
        self.__host = None
        self.__port = None

    def start(self, wait_for_started: bool = True, wait_for_finished: bool = True) -> None:
        """Start project execution.

        Parameters
        ----------
        wait_for_started : bool, optional
            Determines whether this function call should wait on the optiSlang to start
            the command execution. I.e. don't continue on next line of python script
            after command was successfully sent to optiSLang but wait for execution of
            flow inside optiSLang to start.
            Defaults to ``True``.
        wait_for_finished : bool, optional
            Determines whether this function call should wait on the optiSlang to finish
            the command execution. I.e. don't continue on next line of python script
            after command was successfully sent to optiSLang but wait for execution of
            flow inside optiSLang to finish.
            This implicitly interprets wait_for_started as True.
            Defaults to ``True``.

        Raises
        ------
        OslCommunicationError
            Raised when an error occurs while communicating with server.
        OslCommandError
            Raised when the command or query fails.
        TimeoutError
            Raised when the timeout float value expires.
        """
        successfully_started = False
        already_running = False

        if self.get_project_status() == "PROCESSING":
            already_running = True
            self._logger.debug("Status PROCESSING")

        if not already_running and (wait_for_started or wait_for_finished):
            exec_started_listener = self.__listeners.get("exec_started_listener", None)
            if exec_started_listener is None:
                exec_started_listener = self.__create_exec_started_listener()
            exec_started_listener.cleanup_notifications()
            wait_for_started_queue = Queue()
            exec_started_listener.add_callback(
                self.__class__.__terminate_listener_thread,
                (
<<<<<<< HEAD
                    [ServerNotification.PROCESSING_STARTED.name],
=======
                    [ServerNotification.EXECUTION_STARTED.name],
>>>>>>> f31f4356
                    wait_for_started_queue,
                    self._logger,
                ),
            )
            exec_started_listener.start_listening()
            self._logger.debug("Wait for started thread was created.")

        if wait_for_finished:
            exec_finished_listener = self.__listeners.get("exec_finished_listener", None)
            if exec_finished_listener is None:
                exec_finished_listener = self.__create_exec_finished_listener()
            exec_finished_listener.cleanup_notifications()
            wait_for_finished_queue = Queue()
            exec_finished_listener.add_callback(
                self.__class__.__terminate_listener_thread,
                (
                    [
                        ServerNotification.EXECUTION_FINISHED.name,
                        ServerNotification.NOTHING_PROCESSED.name,
                    ],
                    wait_for_finished_queue,
                    self._logger,
                ),
            )
            exec_finished_listener.start_listening()
            self._logger.debug("Wait for finished thread was created.")

        if not already_running:
            self._send_command(commands.start(self.__password))

        if not already_running and (wait_for_started or wait_for_finished):
            self._logger.info(f"Waiting for started")
            successfully_started = wait_for_started_queue.get()
<<<<<<< HEAD
            self._logger.info(f"Successfully started: {successfully_started}.")
=======
            self._logger.info(f"Successfully_started: {successfully_started}.")
>>>>>>> f31f4356

        if wait_for_finished and (successfully_started or already_running):
            self._logger.info(f"Waiting for finished")
            successfully_finished = wait_for_finished_queue.get()
<<<<<<< HEAD
            self._logger.info(f"Successfully finished: {successfully_finished}.")
=======
            self._logger.info(f"Successfully_finished: {successfully_finished}.")
        else:
            time.sleep(1)
>>>>>>> f31f4356

    def stop(self, wait_for_finished: bool = True) -> None:
        """Stop project execution.

        Parameters
        ----------
        wait_for_finished : bool, optional
            Determines whether this function call should wait on the optiSlang to finish
            the command execution. I.e. don't continue on next line of python script after command
            was successfully sent to optiSLang but wait for execution of command inside optiSLang.
            Defaults to ``True``.

        Raises
        ------
        OslCommunicationError
            Raised when an error occurs while communicating with server.
        OslCommandError
            Raised when the command or query fails.
        TimeoutError
            Raised when the timeout float value expires.
        """
        status = self.get_project_status()

        if not self._is_status_in_stopped_states(status):
            if wait_for_finished:
                exec_finished_listener = self.__listeners.get("exec_finished_listener", None)
                if exec_finished_listener is None:
                    exec_finished_listener = self.__create_exec_finished_listener()
                exec_finished_listener.cleanup_notifications()
                wait_for_finished_queue = Queue()
                exec_finished_listener.add_callback(
                    self.__class__.__terminate_listener_thread,
                    (
                        [
                            ServerNotification.EXECUTION_FINISHED.name,
                            ServerNotification.NOTHING_PROCESSED.name,
                        ],
                        wait_for_finished_queue,
                        self._logger,
                    ),
                )
                exec_finished_listener.start_listening()
                self._logger.debug("Wait for finished thread was created.")

            self._send_command(commands.stop(self.__password))

            if wait_for_finished:
                self._logger.info(f"Waiting for finished")
                # exec_finished_listener.join()
                successfully_finished = wait_for_finished_queue.get()
                self._logger.info(f"Successfully_finished: {successfully_finished}.")
        else:
            self._logger.debug(f"Do not send STOP request, project status is: {status}")

    def stop_gently(self, wait_for_finished: bool = True) -> None:
        """Stop project execution after the current design is finished.

        Parameters
        ----------
        wait_for_finished : bool, optional
            Determines whether this function call should wait on the optiSlang to finish
            the command execution. I.e. don't continue on next line of python script after command
            was successfully sent to optiSLang but wait for execution of command inside optiSLang.
            Defaults to ``True``.

        Raises
        ------
        OslCommunicationError
            Raised when an error occurs while communicating with server.
        OslCommandError
            Raised when the command or query fails.
        TimeoutError
            Raised when the timeout float value expires.
        """
        status = self.get_project_status()

        if not self._is_status_in_stopped_states(status):
            if wait_for_finished:
                exec_finished_listener = self.__listeners.get("exec_finished_listener", None)
                if exec_finished_listener is None:
                    exec_finished_listener = self.__create_exec_finished_listener()
                exec_finished_listener.cleanup_notifications()
                wait_for_finished_queue = Queue()
                exec_finished_listener.add_callback(
                    self.__class__.__terminate_listener_thread,
                    (
                        [
                            ServerNotification.EXECUTION_FINISHED.name,
                            ServerNotification.NOTHING_PROCESSED.name,
                        ],
                        wait_for_finished_queue,
                        self._logger,
                    ),
                )
                exec_finished_listener.start_listening()
                self._logger.debug("Wait for finished thread was created.")

            self._send_command(commands.stop_gently(self.__password))

            if wait_for_finished:
                self._logger.info(f"Waiting for finished")
                # exec_finished_listener.join()
                successfully_finished = wait_for_finished_queue.get()
                self._logger.info(f"Successfully_finished: {successfully_finished}.")
        else:
            self._logger.debug(f"Do not send STOP_GENTLY request, project status is: {status}")

    def _is_status_in_stopped_states(self, status: str) -> bool:
        """Compare current project status with list."""
        stopped_states = [
            "IDLE",
            "FINISHED",
            "STOP_REQUESTED",
            "STOPPED",
            "ABORT_REQUESTED",
            "ABORTED",
        ]
        return status in stopped_states

    def _unregister_listener(self, listener: TcpOslListener) -> None:
        """Unregister a listener.

        Parameters
        ----------
        listener : TcpOslListener
            Class with listener properties.

        Raises
        ------
        OslCommunicationError
            Raised when an error occurs while communicating with server.
        OslCommandError
            Raised when the command or query fails.
        TimeoutError
            Raised when the timeout float value expires.
        """
        self._send_command(commands.unregister_listener(str(listener.uid), self.__password))
        listener.uid = None

    def _start_local(self, ini_timeout: float, shutdown_on_finished: bool) -> None:
        """Start local optiSLang server.

        Parameters
        ----------
        ini_timeout : float
            Time in seconds to listen to the optiSLang server port. If the port is not listened
            for specified time, the optiSLang server is not started and RuntimeError is raised.
        shutdown_on_finished: bool
            Shut down when execution is finished and there are not any listeners registered.

        Raises
        ------
        RuntimeError
            Raised when the optiSLang server is already started.
            -or-
            Port listener cannot be started.
            -or-
            optiSLang server port is not listened for specified timeout value.
        """
        if self.__osl_process is not None:
            raise RuntimeError("optiSLang server is already started.")

        listener = self.__create_listener(
            uid=str(uuid.uuid4()), timeout=self.__timeout, name="Main"
        )
        port_queue = Queue()
        listener.add_callback(self.__class__.__port_on_listended, (port_queue, self._logger))

        try:
            listener.start_listening(timeout=ini_timeout)

            self.__osl_process = OslServerProcess(
                executable=self.__executable,
                project_path=self.__project_path,
                no_save=self.__no_save,
                password=self.__password,
                listener=(listener.host, listener.port),
                listener_id=listener.uid,
<<<<<<< HEAD
                notifications=[
                    ServerNotification.SERVER_UP,
                    ServerNotification.SERVER_DOWN,
                ],
=======
                notifications=[ServerNotification.ALL],
>>>>>>> f31f4356
                shutdown_on_finished=shutdown_on_finished,
                logger=self._logger,
            )
            self.__osl_process.start()

            listener.join()
            if not port_queue.empty():
                self.__port = port_queue.get()

        except Exception:
            listener.dispose()
            raise

        finally:
            if self.__port is None:
                self.__osl_process.terminate()
                self.__osl_process = None
                raise RuntimeError("Cannot get optiSLang server port.")

        self.__listeners["main_listener"] = listener
        self.__start_listeners_registration_thread()

<<<<<<< HEAD
=======
    def __signal_handler(self, signum, frame):
        self._logger.warning("Interrupt from keyboard (CTRL + C), terminating execution.")
        self.__stop_listeners_registration_thread()
        self.__osl_process = None
        quit()

>>>>>>> f31f4356
    def __create_listener(self, timeout: float, name: str, uid: str = None) -> TcpOslListener:
        """Create new listener.

        Parameters
        ----------
        timeout: float
            Timeout.
        Uid: str
            Listener uid.

        Returns
        -------
        TcpOslListener
            Listener ready to be registered to optiSLang server.

        Raises
        ------
        RuntimeError
            Raised when the optiSLang server is already started.
            -or-
            Port listener cannot be started.
            -or-
            optiSLang server port is not listened for specified timeout value.
        """
        listener = TcpOslListener(
            port_range=self.__class__._PRIVATE_PORTS_RANGE,
            timeout=timeout,
            name=name,
            host=self.__host,
            uid=uid,
            logger=self._logger,
        )

        if not listener.is_initialized():
            raise RuntimeError("Cannot start listener of optiSLang server port.")

        return listener

    def __create_exec_started_listener(self) -> TcpOslListener:
        """Create exec_started listener and add to self.__listeners.

        Returns
        -------
        exec_started_listener: TcpOslListener
            Listener registered to the optiSLang server and subscribed
            for push notifications.

        Raises
        ------
        OslCommunicationError
            Raised when an error occurs while communicating with server.
        OslCommandError
            Raised when the command or query fails.
        TimeoutError
            Raised when the timeout float value expires.
        """
        exec_started_listener = self.__create_listener(
            timeout=self.__timeout,
            name="ExecStarted",
<<<<<<< HEAD
        )
        exec_started_listener.uid = self.__register_listener(
            host=exec_started_listener.host,
            port=exec_started_listener.port,
            notifications=[
                ServerNotification.PROCESSING_STARTED,
                ServerNotification.EXEC_FAILED,
                ServerNotification.CHECK_FAILED,
            ],
        )
=======
        )
        exec_started_listener.uid = self.__register_listener(
            host=exec_started_listener.host,
            port=exec_started_listener.port,
            notifications=[
                ServerNotification.EXECUTION_STARTED,
                ServerNotification.EXEC_FAILED,
                ServerNotification.CHECK_FAILED,
            ],
        )
>>>>>>> f31f4356
        self.__listeners["exec_started_listener"] = exec_started_listener
        return exec_started_listener

    def __create_exec_finished_listener(self) -> TcpOslListener:
        """Create exec_finished listener and add to self.__listeners.

        Returns
        -------
        exec_finished_listener: TcpOslListener
            Listener registered to the optiSLang server and subscribed
            for push notifications.

        Raises
        ------
        OslCommunicationError
            Raised when an error occurs while communicating with server.
        OslCommandError
            Raised when the command or query fails.
        TimeoutError
            Raised when the timeout float value expires.
        """
        exec_finished_listener = self.__create_listener(
            timeout=self.__timeout,
            name="ExecFinished",
        )
        exec_finished_listener.uid = self.__register_listener(
            host=exec_finished_listener.host,
            port=exec_finished_listener.port,
            notifications=[
                ServerNotification.EXECUTION_FINISHED,
                ServerNotification.NOTHING_PROCESSED,
                ServerNotification.EXEC_FAILED,
                ServerNotification.CHECK_FAILED,
            ],
        )
        self.__listeners["exec_finished_listener"] = exec_finished_listener
        return exec_finished_listener

    def __start_listeners_registration_thread(self) -> None:
        """Create new thread for refreshing of listeners registrations and start it."""
        self.__listeners_registration_thread = threading.Thread(
            target=self.__refresh_listeners_registration,
            name="PyOptiSLang.ListenersRegistrationThread",
            args=(),
            daemon=True,
        )
        self.__refresh_listeners.set()
        self.__listeners_registration_thread.start()
<<<<<<< HEAD

    def __stop_listeners_registration_thread(self) -> None:
        """Stop listeners registration thread."""
        if self.__listeners_registration_thread and self.__listeners_registration_thread.is_alive():
            self.__refresh_listeners.clear()
            self.__listeners_registration_thread.join()
            self._logger.debug("Listener registration thread stopped.")

=======

    def __stop_listeners_registration_thread(self) -> None:
        """Stop listeners registration thread."""
        if self.__listeners_registration_thread and self.__listeners_registration_thread.is_alive():
            self.__refresh_listeners.clear()
            self.__listeners_registration_thread.join()
            self._logger.debug("Listener registration thread stopped.")

>>>>>>> f31f4356
    def __register_listener(
        self,
        host: str,
        port: int,
        timeout: int = 60000,
        notifications: List[ServerNotification] = None,
    ) -> str:
        """Register a client, returning a reference ID.

        Parameters
        ----------
        host : str
            A string representation of an IPv4/v6 address or domain name.
        port: int
            A numeric port number of listener.
        timeout: float
            Listener will remain active for ``timeout`` ms unless refreshed.

        notifications: Iterable[ServerNotification], optional
            Either ["ALL"] or Sequence picked from below options:
            Server: [ "SERVER_UP", "SERVER_DOWN" ] (always be sent by default).
            Logging: [ "LOG_INFO", "LOG_WARNING", "LOG_ERROR", "LOG_DEBUG" ].
            Project: [ "EXECUTION_STARTED", "PROCESSING_STARTED", "EXECUTION_FINISHED",
                "NOTHING_PROCESSED", "CHECK_FAILED", "EXEC_FAILED" ].
            Nodes: [ "ACTOR_STATE_CHANGED", "ACTOR_ACTIVE_CHANGED", "ACTOR_NAME_CHANGED",
                "ACTOR_CONTENTS_CHANGED", "ACTOR_DATA_CHANGED" ].

        Returns
        -------
        str
            Uid of registered listener created by optiSLang server.

        Raises
        ------
        OslCommunicationError
            Raised when an error occurs while communicating with server.
        OslCommandError
            Raised when the command or query fails.
        TimeoutError
            Raised when the timeout float value expires.
        """
        msg = self._send_command(
            commands.register_listener(
                host=host,
                port=port,
                timeout=timeout,
                notifications=[ntf.name for ntf in notifications],
                password=self.__password,
            )
        )
        return msg[0]["uid"]

    def __refresh_listeners_registration(self) -> None:
        """Refresh listeners registration.

        Raises
        ------
        RuntimeError
            Raised when the optiSLang server is not started.
        OslCommunicationError
            Raised when an error occurs while communicating with server.
        OslCommandError
            Raised when the command or query fails.
        TimeoutError
            Raised when the timeout expires.
        """
        check_for_refresh = 0.5
        counter = 0
        while self.__refresh_listeners.is_set():
            if counter >= self.__listeners_refresh_interval:
                for listener in self.__listeners.values():
                    response = self._send_command(
                        commands.refresh_listener_registration(
                            uid=listener.uid, password=self.__password
                        )
                    )
                counter = 0
            counter += check_for_refresh
            time.sleep(check_for_refresh)
        self._logger.debug("Stop refreshing listener registration, self.__refresh = False")

<<<<<<< HEAD
    def __finish_all_threads(self) -> None:
        """Stop listeners registration and unregister them."""
        self.__stop_listeners_registration_thread()
=======
    def __unregister_all_listeners(self) -> None:
        """Unregister all instance listeners."""
>>>>>>> f31f4356
        for listener in self.__listeners.values():
            if listener.uid is not None:
                try:
                    self._unregister_listener(listener)
                except Exception as ex:
                    self._logger.warn("Cannot unregister port listener: %s", ex)
            if listener.is_listening():
                listener.dispose()

    def _send_command(self, command: str) -> Dict:
        """Send command or query to the optiSLang server.

        Parameters
        ----------
        command : str
            Command or query to be executed on optiSLang server.

        Returns
        -------
        Dict
            Response from the server.

        Raises
        ------
        RuntimeError
            Raised when the optiSLang server is not started.
        OslCommunicationError
            Raised when an error occurs while communicating with server.
        OslCommandError
            Raised when the command or query fails.
        TimeoutError
            Raised when the timeout expires.
        """
        if self.__host is None or self.__port is None:
            raise RuntimeError("optiSLang server is not started.")

        start_time = time.time()
        self._logger.debug("Sending command or query to the server: %s", command)
        client = TcpClient(logger=self._logger)
        try:
            client.connect(
                self.__host, self.__port, timeout=_get_current_timeout(self.__timeout, start_time)
            )
            client.send_msg(command, timeout=_get_current_timeout(self.__timeout, start_time))
            response_str = client.receive_msg(
                timeout=_get_current_timeout(self.__timeout, start_time)
            )

        except TimeoutError as ex:
            raise
        except Exception as ex:
            raise OslCommunicationError(
                "An error occurred while communicating with the optiSLang server."
            ) from ex
        finally:
            client.disconnect()

        self._logger.debug("Response received: %s", response_str)
        response = json.loads(response_str)

        if isinstance(response, list):
            for resp_elem in response:
                self.__class__.__check_command_response(resp_elem)
        else:
            self.__class__.__check_command_response(response)

        return response

    @staticmethod
    def __check_command_response(response: Dict) -> None:
        """Check whether the server response for a sent command contains any failure information.

        Parameters
        ----------
        response : Dict
            Server response as dictionary.

        Raises
        ------
        OslCommandError
            Raised when the server response for the sent command contains any failure information.
        """
        if "status" in response and response["status"].lower() == "failure":
            message = None
            if "message" in response:
                message = response["message"]
            if "std_err" in response:
                message += "; " + response["std_err"]
            if message is None:
                message = "Command error: " + str(response)
            raise OslCommandError(message)

    @staticmethod
    def __port_on_listended(
        sender: TcpOslListener, response: dict, port_queue: Queue, logger
    ) -> None:
        """Listen to the optiSLang server port."""
        try:
            if "port" in response:
                port = int(response["port"])
                port_queue.put(port)
                sender.stop_listening()
                sender.clear_callbacks()
        except:
            logger.debug("Port cannot be received from response: %s", str(response))

    @staticmethod
    def __terminate_listener_thread(
        sender: TcpOslListener,
        response: dict,
        target_notifications: List[str],
        target_queue: Queue,
        logger,
    ) -> None:
        """Terminate listener thread if execution finished or failed."""
        type = response.get("type", None)
<<<<<<< HEAD
        if type in [ServerNotification.EXEC_FAILED.name, ServerNotification.CHECK_FAILED.name]:
            sender.stop_listening()
            sender.clear_callbacks()
            target_queue.put(False)
=======
        if type in [ServerNotification.EXEC_FAILED.name or ServerNotification.CHECK_FAILED.name]:
            sender.stop_listening()
            sender.clear_callbacks()
            target_queue.put("False")
>>>>>>> f31f4356
            logger.error(f"Listener {sender.name} received error notification.")
        elif type in target_notifications:
            sender.stop_listening()
            sender.clear_callbacks()
<<<<<<< HEAD
            target_queue.put(True)
=======
            target_queue.put("True")
>>>>>>> f31f4356
            logger.debug(f"Listener {sender.name} received expected notification.")
        elif type is None:
            logger.error("Invalid response from server, push notification not evaluated.")<|MERGE_RESOLUTION|>--- conflicted
+++ resolved
@@ -883,10 +883,7 @@
         self.__listeners_registration_thread = None
         self.__refresh_listeners = threading.Event()
         self.__listeners_refresh_interval = 20
-<<<<<<< HEAD
-=======
         signal.signal(signal.SIGINT, self.__signal_handler)
->>>>>>> f31f4356
 
         if self.__host is None or self.__port is None:
             self.__host = self.__class__._LOCALHOST
@@ -899,14 +896,10 @@
             listener.uid = self.__register_listener(
                 host=listener.host,
                 port=listener.port,
-<<<<<<< HEAD
                 notifications=[
                     ServerNotification.SERVER_UP,
                     ServerNotification.SERVER_DOWN,
                 ],
-=======
-                notifications=[ServerNotification.ALL],
->>>>>>> f31f4356
             )
             self.__listeners["main"] = listener
             self.__start_listeners_registration_thread()
@@ -1378,16 +1371,14 @@
         TimeoutError
             Raised when the parameter force is ``False`` and the timeout float value expires.
         """
-<<<<<<< HEAD
-        self.__finish_all_threads()
-=======
         self.__stop_listeners_registration_thread()
         self.__unregister_all_listeners()
->>>>>>> f31f4356
 
         # Only in case shutdown_on_finished option is not set, actively send shutdown command
         if self.__osl_process is None or (
-            self.__osl_process is not None and not self.__osl_process.shutdown_on_finished
+            self.__osl_process is not None
+            and self.__osl_process is None
+            or (self.__osl_process is not None and not self.__osl_process.shutdown_on_finished)
         ):
             try:
                 self._send_command(commands.shutdown(self.__password))
@@ -1461,11 +1452,7 @@
             exec_started_listener.add_callback(
                 self.__class__.__terminate_listener_thread,
                 (
-<<<<<<< HEAD
                     [ServerNotification.PROCESSING_STARTED.name],
-=======
-                    [ServerNotification.EXECUTION_STARTED.name],
->>>>>>> f31f4356
                     wait_for_started_queue,
                     self._logger,
                 ),
@@ -1499,22 +1486,12 @@
         if not already_running and (wait_for_started or wait_for_finished):
             self._logger.info(f"Waiting for started")
             successfully_started = wait_for_started_queue.get()
-<<<<<<< HEAD
             self._logger.info(f"Successfully started: {successfully_started}.")
-=======
-            self._logger.info(f"Successfully_started: {successfully_started}.")
->>>>>>> f31f4356
 
         if wait_for_finished and (successfully_started or already_running):
             self._logger.info(f"Waiting for finished")
             successfully_finished = wait_for_finished_queue.get()
-<<<<<<< HEAD
             self._logger.info(f"Successfully finished: {successfully_finished}.")
-=======
-            self._logger.info(f"Successfully_finished: {successfully_finished}.")
-        else:
-            time.sleep(1)
->>>>>>> f31f4356
 
     def stop(self, wait_for_finished: bool = True) -> None:
         """Stop project execution.
@@ -1693,14 +1670,10 @@
                 password=self.__password,
                 listener=(listener.host, listener.port),
                 listener_id=listener.uid,
-<<<<<<< HEAD
                 notifications=[
                     ServerNotification.SERVER_UP,
                     ServerNotification.SERVER_DOWN,
                 ],
-=======
-                notifications=[ServerNotification.ALL],
->>>>>>> f31f4356
                 shutdown_on_finished=shutdown_on_finished,
                 logger=self._logger,
             )
@@ -1723,15 +1696,12 @@
         self.__listeners["main_listener"] = listener
         self.__start_listeners_registration_thread()
 
-<<<<<<< HEAD
-=======
     def __signal_handler(self, signum, frame):
         self._logger.warning("Interrupt from keyboard (CTRL + C), terminating execution.")
         self.__stop_listeners_registration_thread()
         self.__osl_process = None
         quit()
 
->>>>>>> f31f4356
     def __create_listener(self, timeout: float, name: str, uid: str = None) -> TcpOslListener:
         """Create new listener.
 
@@ -1791,7 +1761,6 @@
         exec_started_listener = self.__create_listener(
             timeout=self.__timeout,
             name="ExecStarted",
-<<<<<<< HEAD
         )
         exec_started_listener.uid = self.__register_listener(
             host=exec_started_listener.host,
@@ -1802,18 +1771,6 @@
                 ServerNotification.CHECK_FAILED,
             ],
         )
-=======
-        )
-        exec_started_listener.uid = self.__register_listener(
-            host=exec_started_listener.host,
-            port=exec_started_listener.port,
-            notifications=[
-                ServerNotification.EXECUTION_STARTED,
-                ServerNotification.EXEC_FAILED,
-                ServerNotification.CHECK_FAILED,
-            ],
-        )
->>>>>>> f31f4356
         self.__listeners["exec_started_listener"] = exec_started_listener
         return exec_started_listener
 
@@ -1862,7 +1819,6 @@
         )
         self.__refresh_listeners.set()
         self.__listeners_registration_thread.start()
-<<<<<<< HEAD
 
     def __stop_listeners_registration_thread(self) -> None:
         """Stop listeners registration thread."""
@@ -1871,16 +1827,6 @@
             self.__listeners_registration_thread.join()
             self._logger.debug("Listener registration thread stopped.")
 
-=======
-
-    def __stop_listeners_registration_thread(self) -> None:
-        """Stop listeners registration thread."""
-        if self.__listeners_registration_thread and self.__listeners_registration_thread.is_alive():
-            self.__refresh_listeners.clear()
-            self.__listeners_registration_thread.join()
-            self._logger.debug("Listener registration thread stopped.")
-
->>>>>>> f31f4356
     def __register_listener(
         self,
         host: str,
@@ -1962,14 +1908,8 @@
             time.sleep(check_for_refresh)
         self._logger.debug("Stop refreshing listener registration, self.__refresh = False")
 
-<<<<<<< HEAD
-    def __finish_all_threads(self) -> None:
-        """Stop listeners registration and unregister them."""
-        self.__stop_listeners_registration_thread()
-=======
     def __unregister_all_listeners(self) -> None:
         """Unregister all instance listeners."""
->>>>>>> f31f4356
         for listener in self.__listeners.values():
             if listener.uid is not None:
                 try:
@@ -2086,26 +2026,15 @@
     ) -> None:
         """Terminate listener thread if execution finished or failed."""
         type = response.get("type", None)
-<<<<<<< HEAD
         if type in [ServerNotification.EXEC_FAILED.name, ServerNotification.CHECK_FAILED.name]:
             sender.stop_listening()
             sender.clear_callbacks()
             target_queue.put(False)
-=======
-        if type in [ServerNotification.EXEC_FAILED.name or ServerNotification.CHECK_FAILED.name]:
-            sender.stop_listening()
-            sender.clear_callbacks()
-            target_queue.put("False")
->>>>>>> f31f4356
             logger.error(f"Listener {sender.name} received error notification.")
         elif type in target_notifications:
             sender.stop_listening()
             sender.clear_callbacks()
-<<<<<<< HEAD
             target_queue.put(True)
-=======
-            target_queue.put("True")
->>>>>>> f31f4356
             logger.debug(f"Listener {sender.name} received expected notification.")
         elif type is None:
             logger.error("Invalid response from server, push notification not evaluated.")