--- conflicted
+++ resolved
@@ -2547,15 +2547,13 @@
         if not file_path.is_file():
             raise FileNotFoundError(f'File "{file_path}" doesn\'t exist.')
 
-<<<<<<< HEAD
         current_func_name = self.open.__name__
-=======
+
         if self.__osl_version[0] < 24:
             self._logger.error(
                 f"Command ``open`` doesn't work correctly in version {self.__osl_version_string}."
                 " Please use at least version 24.1."
             )
->>>>>>> 837a1b87
 
         self.send_command(
             command=commands.open(
@@ -2806,21 +2804,17 @@
         """
         file_path = self.__cast_to_path(file_path=file_path)
         self.__validate_path(file_path=file_path)
-<<<<<<< HEAD
-        current_func_name = self.save_copy.__name__
-        self.send_command(
-            command=commands.save_copy(str(file_path.as_posix()), self.__password),
-            timeout=self.timeouts_register.get_value(current_func_name),
-            max_request_attempts=self.max_request_attempts_register.get_value(current_func_name),
-        )
-=======
         if self.__osl_version[0] < 24:
             self._logger.error(
                 "Command ``save_copy`` doesn't work correctly in version"
                 f" {self.__osl_version_string}. Please use at least version 24.1."
             )
-        self.send_command(commands.save_copy(str(file_path.as_posix()), self.__password))
->>>>>>> 837a1b87
+        current_func_name = self.save_copy.__name__
+        self.send_command(
+            command=commands.save_copy(str(file_path.as_posix()), self.__password),
+            timeout=self.timeouts_register.get_value(current_func_name),
+            max_request_attempts=self.max_request_attempts_register.get_value(current_func_name),
+        )
 
     def set_criterion_property(
         self,
