--- conflicted
+++ resolved
@@ -830,9 +830,6 @@
         Defaults to ``None``.
     batch : bool, optional
         Determines whether to start optiSLang server in batch mode. Defaults to ``True``.
-<<<<<<< HEAD
-    port_range : Optional[Tuple[int, int]], optional
-=======
 
         ..note:: Cannot be used in combination with service mode.
 
@@ -843,7 +840,6 @@
         ..note:: Cannot be used in combination with batch mode.
 
     port_range : Tuple[int, int], optional
->>>>>>> 8cd7b9bf
         Defines the port range for optiSLang server. Defaults to ``None``.
     no_run : Optional[bool], optional
         Determines whether not to run the specified project when started in batch mode.
