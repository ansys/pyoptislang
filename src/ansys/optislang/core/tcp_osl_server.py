"""Contains classes for plain TCP/IP communication with server."""
from datetime import datetime
import json
import logging
import os
<<<<<<< HEAD
from pathlib import Path
=======
from queue import Queue
import re
>>>>>>> d8e5392c
import select
import socket
import struct
import threading
import time
from typing import Callable, Dict, List, Sequence, Tuple, Union
import uuid

from ansys.optislang.core import server_commands as commands
from ansys.optislang.core import server_queries as queries
from ansys.optislang.core.encoding import force_bytes, force_text
from ansys.optislang.core.errors import (
    ConnectionEstablishedError,
    ConnectionNotEstablishedError,
    EmptyResponseError,
    OslCommandError,
    OslCommunicationError,
    ResponseFormatError,
)
from ansys.optislang.core.osl_process import OslServerProcess, ServerNotification
from ansys.optislang.core.osl_server import OslServer


def _get_current_timeout(initial_timeout: Union[float, None], start_time: float) -> None:
    """Get actual timeout value.

    The function will raise a timeout exception if the timeout has expired.

    Parameters
    ----------
    initial_timeout : float, None
        Initial timeout value. For non-zero value, the new timeout value is computed.
        If the timeout period value has elapsed, the timeout exception is raised.
        For zero value, the non-blocking mode is assumed and zero value is returned.
        For ``None``, the blocking mode is assumed and ``None`` is returned.
    start_time : float
        The time when the initial time out starts to count down. It is defined in seconds
        since the epoch as a floating point number.

    Raises
    ------
    TimeoutError
        Raised when the timeout expires.
    """
    if initial_timeout != 0 and initial_timeout is not None:
        elapsed_time = time.time() - start_time
        remaining_timeout = initial_timeout - elapsed_time
        if remaining_timeout <= 0:
            raise TimeoutError("Timeout has expired.")
        return remaining_timeout
    else:
        return initial_timeout


class TcpClient:
    r"""Client of the plain TCP/IP communication.

    Parameters
    ----------
    socket: socket.SocketType, None, optional
        Client socket.
    logger: Any, optional
        Object for logging. If ``None``, standard logging object is used. Defaults to ``None``.

    Examples
    --------
    Connect to the plain TCP/IP server with IP address of localhost and port 49690. Send
    the following message:
    '{ "What": "SYSTEMS_STATUS_INFO" }'

    >>> from ansys.optislang.core.tcp import TcpClient
    >>> client = TcpClient()
    >>> client.connect('127.0.0.1', 49690)
    >>> client.send_msg('{ "What": "SYSTEMS_STATUS_INFO" }')
    """

    _BUFFER_SIZE = pow(2, 12)
    # Response size in bytes. Value is assumed to be binary 64Bit unsigned integer.
    _RESPONSE_SIZE_BYTES = 8

    def __init__(self, socket: Union[socket.SocketType, None] = None, logger=None) -> None:
        """Initialize a new instance of the ``TcpClient`` class."""
        self.__socket = socket

        if logger is None:
            self._logger = logging.getLogger(__name__)
        else:
            self._logger = logger

    @property
    def remote_address(self) -> Union[Tuple[str, int], None]:
        """Get the remote address of the connection.

        Returns
        -------
        Tuple(str, int), None
            Remote host address which consists of IP address and port number, if connection is
            established; ``None`` otherwise.
        """
        if self.__socket is None:
            return None

        return self.__socket.getpeername()

    @property
    def local_address(self) -> Union[Tuple[str, int], None]:
        """Get the local address of the connection.

        Returns
        -------
        Tuple(str, int), None
            Local host address which consists of IP address and port number, if connection is
            established; ``None`` otherwise.
        """
        if self.__socket is None:
            return None

        return self.__socket.getsockname()

    @property
    def is_connected(self) -> bool:
        """Determine whether the connection has been established.

        Returns
        -------
        bool
            True if the connection has been established; False otherwise.
        """
        return self.__socket is not None

    def connect(self, host: str, port: int, timeout: Union[float, None] = 2) -> None:
        """Connect to the plain TCP/IP server.

        Parameters
        ----------
        host : str
            A string representation of an IPv4/v6 address or domain name.
        port : int
            A numeric port number.
        timeout : Union[float, None], optional
            Timeout in seconds to establish a connection. If a non-zero value is given,
            the function will raise a timeout exception if the timeout period value has elapsed
            before the operation has completed. If zero is given, the non-blocking mode is used.
            If ``None`` is given, the blocking mode is used. Defaults to 2 s.

        Raises
        ------
        ConnectionEstablishedError
            Raised when the connection is already established.
        ConnectionRefusedError
            Raised when the connection cannot be established.
        """
        if self.is_connected:
            raise ConnectionEstablishedError("Connection is already established.")

        start_time = time.time()

        for af, socktype, proto, canonname, sa in socket.getaddrinfo(
            host, port, socket.AF_UNSPEC, socket.SOCK_STREAM, 0, socket.AI_PASSIVE
        ):
            try:
                self.__socket = socket.socket(af, socktype, proto)
            except OSError as ex:
                self.__socket = None
                continue
            self.__socket.settimeout(_get_current_timeout(timeout, start_time))
            try:
                self.__socket.connect(sa)
            except OSError:
                self.__socket.close()
                self.__socket = None
                continue

        if self.__socket is None:
            raise ConnectionRefusedError(
                f"Connection could not be established to host {host} and port {port}."
            )

        self._logger.debug("Connection has been established to host %s and port %d.", host, port)

    def disconnect(self) -> None:
        """Disconnect from the server."""
        if self.is_connected:
            self.__socket.close()
            self.__socket = None

    def send_msg(self, msg: str, timeout: Union[float, None] = 5) -> None:
        """Send message to the server.

        Parameters
        ----------
        msg : str
            Message to send.
        timeout : Union[float, None], optional
            Timeout in seconds to send a message. If a non-zero value is given,
            the function will raise a timeout exception if the timeout period value has elapsed
            before the operation has completed. If zero is given, the non-blocking mode is used.
            If ``None`` is given, the blocking mode is used. Defaults to 5 s.

        Raises
        ------
        ConnectionNotEstablishedError
            Raised when the connection has not been established before function call.
        TimeoutError
            Raised when the timeout period value has elapsed before the operation has completed.
        OSError
            Raised when an error occurs while sending data.
        """
        if not self.is_connected:
            raise ConnectionNotEstablishedError(
                "Cannot send message. Connection is not established."
            )

        self._logger.debug("Sending message to %s. Message: %s", self.__socket.getpeername(), msg)
        data = force_bytes(msg)
        data_len = len(data)

        header = struct.pack("!QQ", data_len, data_len)

        self.__socket.settimeout(timeout)
        self.__socket.sendall(header + data)

    def send_file(self, file_path: Union[str, Path], timeout: Union[float, None] = 5) -> None:
        """Send content of the file to the server.

        Parameters
        ----------
        file_path : Union[str, Path]
            Path to the file whose content is to be sent to the server.
        timeout : Union[float, None], optional
            Timeout in seconds to send the buffer of the read part of the file. If a non-zero value
            is given, the function will raise a timeout exception if the timeout period value
            has elapsed before the operation has completed. If zero is given, the non-blocking mode
            is used. If ``None`` is given, the blocking mode is used. Defaults to 5 s.
        Raises
        ------
        ConnectionNotEstablishedError
            Raised when the connection has not been established before function call.
        FileNotFoundError
            Raised when the specified file does exist.
        TimeoutError
            Raised when the timeout period value has elapsed before the operation has completed.
        OSError
            Raised when an error occurs while sending data.
        """
        if not self.is_connected:
            raise ConnectionNotEstablishedError("Cannot send file. Connection is not established.")
        if not os.path.isfile(file_path):
            raise FileNotFoundError(
                "Cannot send file. The file does not exist. File path: %s", file_path
            )

        self._logger.debug(
            "Sending file to %s. File path: %s", self.__socket.getpeername(), file_path
        )
        file_size = os.path.getsize(file_path)

        header = struct.pack("!QQ", file_size, file_size)

        with open(file_path, "rb") as file:
            self.__socket.settimeout(timeout)
            self.__socket.sendall(header)
            load = file.read(self.__class__._BUFFER_SIZE)
            while load:
                self.__socket.send(load)
                load = file.read(self.__class__._BUFFER_SIZE)

    def receive_msg(self, timeout: Union[float, None] = 5) -> str:
        """Receive message from the server.

        Parameters
        ----------
        timeout : Union[float, None], optional
            Timeout in seconds to receive a message. The function will raise a timeout exception
            if the timeout period value has elapsed before the operation has completed. If ``None``
            is given, the blocking mode is used. Defaults to 5 s.

        Returns
        -------
        str
            Received message from the server.

        Raises
        ------
        ConnectionNotEstablishedError
            Raised when the connection has not been established before function call.
        EmptyResponseError
            Raised when the empty message is received.
        ResponseFormatError
            Raised when the format of the received message is not valid.
        TimeoutError
            Raised when the timeout period value has elapsed before the operation has completed.
        ValueError
            Raised if the timeout value is a number not greater than zero.
        """
        if not self.is_connected:
            raise ConnectionNotEstablishedError(
                "Cannot receive message. Connection is not established."
            )

        if isinstance(timeout, float) and timeout <= 0:
            raise ValueError("Timeout value must be greater than zero or None.")

        start_time = time.time()

        msg_len = self._recv_response_length(timeout)
        if msg_len == 0:
            raise EmptyResponseError("The empty message has been received.")

        remain_timeout = _get_current_timeout(timeout, start_time)
        data = self._receive_bytes(msg_len, remain_timeout)
        if len(data) != msg_len:
            raise ResponseFormatError("Received data does not match declared data size.")

        return force_text(data)

    def receive_file(self, file_path: Union[str, Path], timeout: Union[float, None] = 5) -> None:
        """Receive file from the server.

        Parameters
        ----------
        file_path : Union[str, Path]
            Path where the received file is to be saved.
        timeout : Union[float, None], optional
            Timeout in seconds to receive a buffer of the file part. The function will raise
            a timeout exception if the timeout period value has elapsed before the operation
            has completed. If ``None`` is given, the blocking mode is used. Defaults to 5 s.

        Raises
        ------
        ConnectionNotEstablishedError
            Raised when the connection has not been established before function call.
        EmptyResponseError
            Raised when the empty message is received.
        ResponseFormatError
            Raised when the format of the received data is not valid.
        TimeoutError
            Raised when the timeout period value has elapsed before the operation has completed.
        ValueError
            Raised if the timeout value is a number not greater than zero.
        OSError
            Raised when the file cannot be opened.
        """
        if not self.is_connected:
            raise ConnectionNotEstablishedError(
                "Cannot receive file. Connection is not established."
            )

        start_time = time.time()

        file_len = self._recv_response_length(timeout)
        if file_len == 0:
            raise EmptyResponseError("The empty file has been received.")

        remain_timeout = _get_current_timeout(timeout, start_time)
        self._fetch_file(file_len, file_path, remain_timeout)
        if os.path.getsize(file_path) != file_len:
            raise ResponseFormatError("Received data does not match declared data size.")

    def _recv_response_length(self, timeout: Union[float, None]) -> int:
        """Receive length of the response.

        Parameters
        ----------
        timeout : Union[float, None], optional
            Timeout in seconds to receive the response length. The function will raise a timeout
            exception if the timeout period value has elapsed before the operation has completed.
            If ``None`` is given, the blocking mode is used.

        Returns
        -------
        int
            Length of the response to be received.

        Raises
        ------
        TimeoutError
            Raised when the timeout period value has elapsed before the operation has completed.
        ResponseFormatError
            Raised when the response length specification is invalid.
        ValueError
            Raised if the timeout value is a number not greater than zero.
        """
        if isinstance(timeout, float) and timeout <= 0:
            raise ValueError("Timeout value must be greater than zero or None.")

        start_time = time.time()
        self.__socket.settimeout(timeout)

        response_len = -1
        bytes_to_receive = self.__class__._RESPONSE_SIZE_BYTES
        # read from socket until response size (twice) has been received
        while True:
            try:
                # Test if we will be able to read something from the connection.
                readable_sockets, _, _ = select.select([self.__socket], [], [], 1)
                if self.__socket in readable_sockets:
                    # Read and convert response size. Assume server sent response size twice.
                    # Sizes need to match.
                    response_len_1 = struct.unpack("!Q", self.__socket.recv(bytes_to_receive))[0]
                    response_len_2 = struct.unpack("!Q", self.__socket.recv(bytes_to_receive))[0]
                    if response_len_1 != response_len_2:
                        raise ResponseFormatError("The message size values do not match.")

                    response_len = response_len_1
                if response_len >= 0:
                    break
            except Exception as e:
                self._logger.debug(e)
                pass
            now = time.time()
            elapsed = now - start_time
            if timeout is not None and elapsed > timeout:
                raise TimeoutError("Time to receive message length has expired.")

        return response_len

    def _receive_bytes(self, count: int, timeout: Union[float, None]) -> bytes:
        """Receive specified number of bytes from the server.

        Parameters
        ----------
        count : int
            Number of bytes to be received from the server.
        timeout : Union[float, None], optional
            Timeout in seconds to receive specified number of bytes. The function will raise
            a timeout exception if the timeout period value has elapsed before the operation
            has completed. If ``None`` is given, the blocking mode is used.

        Returns
        -------
        bytes
            Received bytes.

        Raises
        ------
        TimeoutError
            Raised when the timeout period value has elapsed before the operation has completed.
        ValueError
            Raised when the number of bytes is not greater than zero.
            -or-
            Raised if the timeout value is a number not greater than zero.
        """
        if count <= 0:
            raise ValueError("Number of bytes must be greater than zero.")
        if isinstance(timeout, float) and timeout <= 0:
            raise ValueError("Timeout value must be greater than zero or None.")

        start_time = time.time()

        received = b""
        received_len = 0
        while received_len < count:
            remain = count - received_len
            if remain > self.__class__._BUFFER_SIZE:
                buff = self.__class__._BUFFER_SIZE
            else:
                buff = remain

            self.__socket.settimeout(_get_current_timeout(timeout, start_time))
            chunk = self.__socket.recv(buff)
            if not chunk:
                break
            received += chunk
            received_len += len(chunk)
        return received

    def _fetch_file(
        self, file_len: int, file_path: Union[str, Path], timeout: Union[float, None]
    ) -> None:
        """Write received bytes from the server to the file.

        Parameters
        ----------
        file_len : int
            Number of bytes to be written.
        file_path : Union[str, Path]
            Path to the file to which the received data is to be written.
        timeout : Union[float, None], optional
            Timeout in seconds to receive bytes from the server and write them to the file.
            The function will raise a timeout exception if the timeout period value has
            elapsed before the operation has completed. If ``None`` is given, the blocking mode
            is used.

        Raises
        ------
        TimeoutError
            Raised when the timeout period value has elapsed before the operation has completed.
        OSError
            Raised when the file cannot be opened.
        ValueError
            Raised if the timeout value is a number not greater than zero.
        """
        if isinstance(timeout, float) and timeout <= 0:
            raise ValueError("Timeout value must be greater than zero or None.")

        start_time = time.time()

        with open(file_path, "wb") as file:
            data_len = 0
            while data_len < file_len:
                remain = file_len - data_len
                if remain > self.__class__._BUFFER_SIZE:
                    buff = self.__class__._BUFFER_SIZE
                else:
                    buff = remain

                self.__socket.settimeout(_get_current_timeout(timeout, start_time))
                chunk = self.__socket.recv(buff)
                if not chunk:
                    break
                file.write(chunk)
                data_len += len(chunk)


class TcpOslListener:
    """Listener of optiSLang server.

    Parameters
    ----------
        port_range: Tuple
            Range of ports for listener.
        timeout: float
            Timeout in seconds to receive a message. Timeout exception will be raised
            if the timeout period value has elapsed before the operation has completed. If ``None``
            is given, the blocking mode is used.
        name: str
            Name of listener.
        host: str
            Local IPv6 address.
        uid: str, optional
            Unique ID of listener, should be used only if listener is used for optiSLangs port
            when started locally.
        logger: OslLogger, optional
            Preferably OslLogger should be given. If not given, default logging.Logger is used.

    Raises
    ------
    ValueError
        Raised when port_range != 2 or first number is higher.
    TypeError
        Raised when port_range not type Tuple[int, int]
    TimeoutError
        Raised when the timeout float value expires.

    Examples
    --------
    Create listener
    >>> from ansys.optislang.core.tcp_osl_server import TcpOslListener
    >>> general_listener = TcpOslListener(
    >>>     port_range = self.__class__._PRIVATE_PORTS_RANGE,
    >>>     timeout = 30,
    >>>     name = 'GeneralListener',
    >>>     host = '127.0.0.1',
    >>>     uid = str(uuid.uuid4()),
    >>>     logger = logging.getLogger(__name__),
    >>> )
    """

    def __init__(
        self,
        port_range: Tuple,
        timeout: float,
        name: str,
        host: str = None,
        uid: str = None,
        logger=None,
    ):
        """Initialize a new instance of the ``TcpOslListener`` class."""
        self.__uid = uid
        self.__name = name
        self.__timeout = timeout
        self.__listener_socket = None
        self.__thread = None
        self.__callbacks = []
        self.__run_listening_thread = False

        if logger is None:
            self._logger = logging.getLogger(__name__)
        else:
            self._logger = logger

        if len(port_range) != 2:
            raise ValueError(f"Port ranges length must be 2 but: len = {len(port_range)}")
        if isinstance(port_range, (int, int)):
            raise TypeError(
                "Port range not type Tuple[int, int] but:"
                f"[{type(port_range[0])}, {port_range[1]}]."
            )
        if port_range[0] > port_range[1]:
            raise ValueError("First number is higher.")

        self.__init_listener_socket(host=host, port_range=port_range)

    def is_initialized(self) -> bool:
        """Return True if listener was initialized."""
        return self.__listener_socket is not None

    def dispose(self) -> None:
        """Delete listeners socket if exists."""
        if self.__listener_socket is not None:
            self.__listener_socket.close()

    @property
    def uid(self) -> str:
        """Instance unique identifier."""
        return self.__uid

    @uid.setter
    def uid(self, uid) -> None:
        self.__uid = uid

    @property
    def name(self) -> str:
        """Instance name used for naming self.__thread."""
        return self.__name

    @property
    def timeout(self) -> Union[float, None]:
        """Timeout in seconds to receive a message."""
        return self.__timeout

    @timeout.setter
    def timeout(self, timeout) -> None:
        self.__timeout = timeout

    @property
    def host(self) -> str:
        """Local IPv6 address associated with self.__listener_socket."""
        return self.__listener_socket.getsockname()[0]

    @property
    def port(self) -> int:
        """Port number associated with self.__listener_socket."""
        return self.__listener_socket.getsockname()[1]

    def add_callback(self, callback: Callable, args) -> None:
        """Add callback (method) that will be called after push notification is received.

        Parameters
        ----------
        callback: Callable
            Method or any callable that will be called when listener receives message.
        args:
            Arguments to the callback.
        """
        self.__callbacks.append((callback, args))

    # def remove_callback(self, callback: Callable):
    #     self.__callbacks.remove(callback)

    def clear_callbacks(self) -> None:
        """Remove all callbacks."""
        self.__callbacks.clear()

    def start_listening(self, timeout=None) -> None:
        """Start new thread listening optiSLang server port.

        Parameters
        ----------
        timeout: float, optional
            Listener socket timeout.
        """
        self.__thread = threading.Thread(
            target=self.__listen,
            name=f"PyOptiSLang.TcpOslListener.{self.name}",
            args=(timeout,),
            daemon=True,
        )
        self.__run_listening_thread = True
        self.__thread.start()

    def stop_listening(self) -> None:
        """Stop listening optiSLang server port."""
        self.__run_listening_thread = False
        self.__thread = None

    def __init_listener_socket(self, host: str, port_range: Tuple[int, int]) -> None:
        """Initialize listener.

        Parameters
        ----------
        host: str
            A string representation of an IPv4/v6 address or domain name.
        port_range : Tuple[int, int]
            Defines the port range for port listener. Defaults to ``None``.
        """
        self.__listener_socket = None
        for port in range(port_range[0], port_range[1] + 1):
            try:
                self.__listener_socket = socket.socket(socket.AF_INET, socket.SOCK_STREAM)
                self.__listener_socket.bind((host, port))
                self.__listener_socket.listen(5)
                self._logger.debug("Listening on port: %d", port)
                break
            except IOError as ex:
                if self.__listener_socket is not None:
                    self.__listener_socket.close()
                    self.__listener_socket = None

    def __listen(self, timeout=None) -> None:
        """Listen to the optiSLang server.

        Parameters
        ----------
        timeout: float, optional
            Listener socket timeout.
        """
        start_time = time.time()
        if timeout is None:
            timeout = self.__timeout

        while self.__run_listening_thread:
            client = None
            try:
                self.__listener_socket.settimeout(_get_current_timeout(timeout, start_time))
                clientsocket, address = self.__listener_socket.accept()
                self._logger.debug("Connection from %s has been established.", address)

                client = TcpClient(clientsocket)
                message = client.receive_msg(timeout)
                self._logger.debug("Received message from client: %s", message)

                response = json.loads(message)
                client.send_msg("")
                self.__execute_callbacks(response)

            except TimeoutError or socket.timeout:
                self._logger.warning(f"Listener {self.uid} listening timed out.")
                self.stop_listening()
                break
            except Exception as ex:
                self._logger.warning(ex)
            finally:
                if client is not None:
                    client.disconnect()

    def __execute_callbacks(self, response) -> None:
        """Execute all callback."""
        for callback, args in self.__callbacks:
            callback(self, response, *args)

    def is_listening(self) -> None:
        """Return True if listener is listening."""
        return self.is_initialized() and self.__thread is not None and self.__thread.is_alive()

    def join(self) -> None:
        """Wait until self.__thread is finished."""
        if not self.is_listening():
            raise RuntimeError("Listener is not listening.")
        self.__thread.join()

    def cleanup_notifications(self, timeout: float = 0.2) -> None:
        """Cleanup previously unprocessed push notifications.

        Parameters
        ----------
        timeout: float, optional
            Listener socket timeout. Default value ``0.2``.
        """
        while True:
            client = None
            try:
                self.__listener_socket.settimeout(timeout)
                clientsocket, address = self.__listener_socket.accept()
                client = TcpClient(clientsocket)
                message = client.receive_msg(timeout)
                data_dict = json.loads(message)
                self._logger.debug(f"CLEANUP: {data_dict}")
                client.send_msg("")
            except socket.timeout:
                break
            except Exception as ex:
                self._logger.warning(ex)
            finally:
                if client is not None:
                    client.disconnect()


class TcpOslServer(OslServer):
    """Class which provides access to optiSLang server using plain TCP/IP communication protocol.

    For remote connection, it is assumed that the optiSLang server process is already running
    on remote (or local) host. In that case, the host and port must be specified and other
    parameters are ignored.

    Parameters
    ----------
    host : str, optional
        A string representation of an IPv4/v6 address or domain name of running optiSLang server.
        Defaults to ``None``.
    port : int, optional
        A numeric port number of running optiSLang server. Defaults to ``None``.
    executable : Union[str, Path], optional
        Path to the optiSLang executable file which supposed to be executed on localhost.
        It is ignored when the host and port parameters are specified. Defaults to ``None``.
    project_path : Union[str, Path], optional
        Path to the optiSLang project file which is supposed to be used by new local optiSLang
        server. It is ignored when the host and port parameters are specified.
        - If the project file exists, it is opened.
        - If the project file does not exist, a new project is created on the specified path.
        - If the path is None, a new project is created in the temporary directory.
        Defaults to ``None``.
    no_save : bool, optional
        Determines whether not to save the specified project after all other actions are completed.
        It is ignored when the host and port parameters are specified. Defaults to ``False``.
    ini_timeout : float, optional
        Time in seconds to listen to the optiSLang server port. If the port is not listened
        for specified time, the optiSLang server is not started and RuntimeError is raised.
        It is ignored when the host and port parameters are specified. Defaults to 20 s.
    password : str, optional
        The server password. Use when communication with the server requires the request
        to contain a password entry. Defaults to ``None``.
    logger : Any, optional
        Object for logging. If ``None``, standard logging object is used. Defaults to ``None``.
    shutdown_on_finished: bool, optional
        Shut down when execution is finished and there are not any listeners registered.
        It is ignored when the host and port parameters are specified. Defaults to ``True``.

    Raises
    ------
    RuntimeError
        Port listener cannot be started.
        -or-
        optiSLang server port is not listened for specified timeout value.

    Examples
    --------
    Start local optiSLang server, get optiSLang version and shutdown the server.
    >>> from ansys.optislang.core.tcp_osl_server import TcpOslServer
    >>> osl_server = TcpOslServer()
    >>> osl_version = osl_server.get_osl_version_string()
    >>> print(osl_version)
    >>> osl_server.shutdown()

    Connect to the remote optiSLang server, get optiSLang version and shutdown the server.
    >>> from ansys.optislang.core.tcp_osl_server import TcpOslServer
    >>> host = "192.168.101.1"  # IP address of the remote host
    >>> port = 49200            # Port of the remote optiSLang server
    >>> osl_server = TcpOslServer(host, port)
    >>> osl_version = osl_server.get_osl_version_string()
    >>> print(osl_version)
    >>> osl_server.shutdown()
    """

    _LOCALHOST = "127.0.0.1"
    _PRIVATE_PORTS_RANGE = (49152, 65535)
    _SHUTDOWN_WAIT = 5  # wait for local server to shutdown in second

    def __init__(
        self,
        host: str = None,
        port: int = None,
        executable: Union[str, Path] = None,
        project_path: Union[str, Path] = None,
        no_save: bool = False,
        ini_timeout: float = 20,
        password: str = None,
        logger=None,
        shutdown_on_finished=True,
    ) -> None:
        """Initialize a new instance of the ``TcpOslServer`` class."""
        self.__host = host
        self.__port = port
        self.__timeout = None

        if logger is None:
            self._logger = logging.getLogger(__name__)
        else:
            self._logger = logger

        self.__executable = Path(executable) if executable is not None else None
        self.__project_path = Path(project_path) if project_path is not None else None
        self.__no_save = no_save
        self.__password = password
        self.__osl_process = None
        self.__listeners = {}
        self.__listeners_registration_thread = None
        self.__refresh_listeners = threading.Event()
        self.__listeners_refresh_interval = 20

        if self.__host is None or self.__port is None:
            self.__host = self.__class__._LOCALHOST
            self._start_local(ini_timeout, shutdown_on_finished)
        else:
            listener = self.__create_listener(
                timeout=self.__timeout,
                name="Main",
            )
            listener.uid = self.__register_listener(
                host=listener.host,
                port=listener.port,
                notifications=[
                    ServerNotification.SERVER_UP,
                    ServerNotification.SERVER_DOWN,
                ],
            )
            self.__listeners["main"] = listener
            self.__start_listeners_registration_thread()

        osl_version = self.get_osl_version()
        osl_version_string = self.get_osl_version_string()

        if osl_version[0] is not None:
            if osl_version[0] < 23:
                self._logger.warning(
                    f"The version of the used Ansys optiSLang ({osl_version_string})"
                    " is not fully supported. Please use at least version 23.1."
                )

    def _get_server_info(self) -> Dict:
        """Get information about the application, the server configuration and the open projects.

        Returns
        -------
        Dict
            Information data as dictionary.

        Raises
        ------
        OslCommunicationError
            Raised when an error occurs while communicating with server.
        OslCommandError
            Raised when the command or query fails.
        TimeoutError
            Raised when the timeout float value expires.
        """
        return self._send_command(queries.server_info())

    def _get_basic_project_info(self) -> Dict:
        """Get basic project info, like name, location, global settings and status.

        Returns
        -------
        Dict
            Information data as dictionary.

        Raises
        ------
        OslCommunicationError
            Raised when an error occurs while communicating with server.
        OslCommandError
            Raised when the command or query fails.
        TimeoutError
            Raised when the timeout float value expires.
        """
        return self._send_command(queries.basic_project_info())

    def close(self) -> None:
        """Close the current project.

        Raises
        ------
        NotImplementedError
            Currently, command is not supported in batch mode.
        """
        raise NotImplementedError("Currently, command is not supported in batch mode.")

    def get_osl_version_string(self) -> str:
        """Get version of used optiSLang.

        Returns
        -------
        str
            optiSLang version.

        Raises
        ------
        OslCommunicationError
            Raised when an error occurs while communicating with server.
        OslCommandError
            Raised when the command or query fails.
        TimeoutError
            Raised when the timeout float value expires.
        """
        server_info = self._get_server_info()
        return server_info["application"]["version"]

    def get_osl_version(self) -> Tuple[Union[int, None], ...]:
        """Get version of used optiSLang.

        Returns
        -------
        tuple
            optiSLang version as tuple containing
            major version, minor version, maintenance version and revision.

        Raises
        ------
        OslCommunicationError
            Raised when an error occurs while communicating with server.
        OslCommandError
            Raised when the command or query fails.
        TimeoutError
            Raised when the timeout float value expires.
        """
        osl_version_str = self.get_osl_version_string()

        osl_version_entries = re.findall(r"[\w']+", osl_version_str)

        major_version = None
        minor_version = None
        maint_version = None
        revision = None

        if len(osl_version_entries) > 0:
            try:
                major_version = int(osl_version_entries[0])
            except:
                pass
        if len(osl_version_entries) > 1:
            try:
                minor_version = int(osl_version_entries[1])
            except:
                pass
        if len(osl_version_entries) > 2:
            try:
                maint_version = int(osl_version_entries[2])
            except:
                pass
        if len(osl_version_entries) > 3:
            try:
                revision = int(osl_version_entries[3])
            except:
                pass

        return major_version, minor_version, maint_version, revision

    def get_project_description(self) -> str:
        """Get description of optiSLang project.

        Returns
        -------
        str
            optiSLang project description. If no project is loaded in the optiSLang,
            returns ``None``.

        Raises
        ------
        OslCommunicationError
            Raised when an error occurs while communicating with server.
        OslCommandError
            Raised when the command or query fails.
        TimeoutError
            Raised when the timeout float value expires.
        """
        project_info = self._get_basic_project_info()
        if len(project_info["projects"]) == 0:
            return None
        return project_info["projects"][0]["settings"]["short_description"]

    def get_project_location(self) -> Path:
        """Get path to the optiSLang project file.

        Returns
        -------
        Path
            Path to the optiSLang project file. If no project is loaded in the optiSLang,
            returns ``None``.

        Raises
        ------
        OslCommunicationError
            Raised when an error occurs while communicating with server.
        OslCommandError
            Raised when the command or query fails.
        TimeoutError
            Raised when the timeout float value expires.
        """
        project_info = self._get_basic_project_info()
        if len(project_info["projects"]) == 0:
            return None
        return Path(project_info["projects"][0]["location"])

    def get_project_name(self) -> str:
        """Get name of the optiSLang project.

        Returns
        -------
        str
            Name of the optiSLang project. If no project is loaded in the optiSLang,
            returns ``None``.

        Raises
        ------
        OslCommunicationError
            Raised when an error occurs while communicating with server.
        OslCommandError
            Raised when the command or query fails.
        TimeoutError
            Raised when the timeout float value expires.
        """
        project_info = self._get_basic_project_info()
        if len(project_info["projects"]) == 0:
            return None
        return project_info["projects"][0]["name"]

    def get_project_status(self) -> str:
        """Get status of the optiSLang project.

        Returns
        -------
        str
            optiSLang project status. If no project is loaded in the optiSLang,
            returns ``None``.

        Raises
        ------
        OslCommunicationError
            Raised when an error occurs while communicating with server.
        OslCommandError
            Raised when the command or query fails.
        TimeoutError
            Raised when the timeout float value expires.
        """
        project_info = self._get_basic_project_info()
        if len(project_info["projects"]) == 0:
            return None
        return project_info["projects"][0]["state"]

    def get_timeout(self) -> Union[float, None]:
        """Get current timeout value for execution of commands.

        Returns
        -------
        timeout: Union[float, None]
            Timeout in seconds to perform commands.

        Raises
        ------
        OslCommunicationError
            Raised when an error occurs while communicating with server.
        OslCommandError
            Raised when the command or query fails.
        TimeoutError
            Raised when the timeout float value expires.
        """
        return self.__timeout

    def get_working_dir(self) -> Path:
        """Get path to the optiSLang project working directory.

        Returns
        -------
        Path
            Path to the optiSLang project working directory. If no project is loaded
            in the optiSLang, returns ``None``.

        Raises
        ------
        OslCommunicationError
            Raised when an error occurs while communicating with server.
        OslCommandError
            Raised when the command or query fails.
        TimeoutError
            Raised when the timeout float value expires.
        """
        project_info = self._get_basic_project_info()
        if len(project_info["projects"]) == 0:
            return None
        return Path(project_info["projects"][0]["working_dir"])

    def new(self) -> None:
        """Create a new project.

        Parameters
        ----------
        timeout : float, None, optional
            Timeout in seconds to perform the command. It must be greater than zero or ``None``.
            The function will raise a timeout exception if the timeout period value has
            elapsed before the operation has completed. If ``None`` is given, the function
            will wait until the function is finished (no timeout exception is raised).
            Defaults to ``None``.

        Raises
        ------
        NotImplementedError
            Currently, command is not supported in batch mode.
        """
        raise NotImplementedError("Currently, command is not supported in batch mode.")

    def open(
        self,
        file_path: Union[str, Path],
        force: bool,
        restore: bool,
        reset: bool,
    ) -> None:
        """Open a new project.

        Parameters
        ----------
        file_path : Union[str, Path]
            Path to the optiSLang project file to open.
        force : bool
            # TODO: description of this parameter is missing in ANSYS help
        restore : bool
            # TODO: description of this parameter is missing in ANSYS help
        reset : bool
            # TODO: description of this parameter is missing in ANSYS help
        timeout : float, None, optional
            Timeout in seconds to perform the command. It must be greater than zero or ``None``.
            The function will raise a timeout exception if the timeout period value has
            elapsed before the operation has completed. If ``None`` is given, the function
            will wait until the function is finished (no timeout exception is raised).
            Defaults to ``None``.

        Raises
        ------
        NotImplementedError
            Currently, command is not supported in batch mode.
        """
        raise NotImplementedError("Currently, command is not supported in batch mode.")

    def reset(self):
        """Reset complete project.

        Raises
        ------
        OslCommunicationError
            Raised when an error occurs while communicating with server.
        OslCommandError
            Raised when the command or query fails.
        TimeoutError
            Raised when the timeout float value expires.
        """
        self._send_command(commands.reset(password=self.__password))

    def run_python_script(
        self,
        script: str,
        args: Union[Sequence[object], None] = None,
    ) -> Tuple[str, str]:
        """Load a Python script in a project context and execute it.

        Parameters
        ----------
        script : str
            Python commands to be executed on the server.
        args : Sequence[object], None, optional
            Sequence of arguments used in Python script. Defaults to ``None``.

        Returns
        -------
        Tuple[str, str]
            STDOUT and STDERR from executed Python script.

        Raises
        ------
        OslCommunicationError
            Raised when an error occurs while communicating with server.
        OslCommandError
            Raised when the command or query fails.
        TimeoutError
            Raised when the timeout float value expires.
        """
        responses = self._send_command(commands.run_python_script(script, args, self.__password))
        std_out = ""
        std_err = ""
        for response in responses:
            std_out += response.get("std_out", "")
            std_err += response.get("std_err", "")

        return (std_out, std_err)

    def run_python_file(
        self,
        file_path: Union[str, Path],
        args: Union[Sequence[object], None] = None,
    ) -> Tuple[str, str]:
        """Read python script from the file, load it in a project context and execute it.

        Parameters
        ----------
        file_path : Union[str, Path]
            Path to the Python script file which content is supposed to be executed on the server.
        args : Sequence[object], None, optional
            Sequence of arguments used in Python script. Defaults to ``None``.

        Returns
        -------
        Tuple[str, str]
            STDOUT and STDERR from executed Python script.

        Raises
        ------
        FileNotFoundError
            Raised when the specified Python script file does not exist.
        OslCommunicationError
            Raised when an error occurs while communicating with server.
        OslCommandError
            Raised when the command or query fails.
        TimeoutError
            Raised when the timeout float value expires.
        """
        if not os.path.isfile(file_path):
            raise FileNotFoundError("Python script file does not exist.")

        with open(file_path, "r") as file:
            script = file.read()

        return self.run_python_script(script, args)

    def save(self) -> None:
        """Save the changed data and settings of the current project.

        Raises
        ------
        NotImplementedError
            Currently, command is not supported in batch mode.
        """
        raise NotImplementedError("Currently, command is not supported in batch mode.")

    def save_as(
        self,
        file_path: Union[str, Path],
        force: bool,
        restore: bool,
        reset: bool,
    ) -> None:
        """Save and open the current project at a new location.

        Parameters
        ----------
        file_path : Union[str, Path]
            Path where to save the project file.
        force : bool
            # TODO: description of this parameter is missing in ANSYS help
        restore : bool
            # TODO: description of this parameter is missing in ANSYS help
        reset : bool
            # TODO: description of this parameter is missing in ANSYS help

        Raises
        ------
        NotImplementedError
            Currently, command is not supported in batch mode.
        """
        raise NotImplementedError("Currently, command is not supported in batch mode.")

    def save_copy(self, file_path: Union[str, Path]) -> None:
        """Save the current project as a copy to a location.

        Parameters
        ----------
        file_path : Union[str, Path]
            Path where to save the project copy.

        Raises
        ------
        OslCommunicationError
            Raised when an error occurs while communicating with server.
        OslCommandError
            Raised when the command or query fails.
        TimeoutError
            Raised when the timeout float value expires.
        """
        self._send_command(commands.save_copy(str(file_path), self.__password))

    def set_timeout(self, timeout: Union[float, None] = None) -> None:
        """Set timeout value for execution of commands.

        Parameters
        ----------
        timeout: Union[float, None]
            Timeout in seconds to perform commands, it must be greater than zero or ``None``.
            Another functions will raise a timeout exception if the timeout period value has
            elapsed before the operation has completed.
            If ``None`` is given, functions will wait until they're finished (no timeout
            exception is raised). Defaults to ``None``.

        Raises
        ------
        OslCommunicationError
            Raised when an error occurs while communicating with server.
        OslCommandError
            Raised when the command or query fails.
        ValueError
            Raised when timeout <= 0.
        TypeError
            Raised when timeout not Union[float, None].
        """
        if timeout is None:
            self.__timeout = timeout
        elif isinstance(timeout, (int, float)):
            if timeout > 0:
                self.__timeout = timeout
            else:
                raise ValueError(
                    "Timeout must be float greater than zero or ``None`` but "
                    f"``{timeout}`` was given."
                )
        else:
            raise TypeError(
                "Invalid type of timeout, timeout must be float greater than zero or "
                f"``None`` but {type(timeout)} was given."
            )

        for listener in self.__listeners.values():
            listener.timeout = timeout

    def shutdown(self, force: bool = False) -> None:
        """Shutdown the server.

        Stop listening for incoming connections, discard pending requests, and shut down
        the server. Batch mode exclusive: Continue project run until execution finished.
        Terminate optiSLang.

        Parameters
        ----------
        force : bool, optional
            Determines whether to force shutdown the local optiSLang server. Has no effect when
            the connection is established to the remote optiSLang server. In all cases, it is tried
            to shutdown the optiSLang server process in a proper way. However, if the force
            parameter is ``True``, after a while, the process is forced to terminate and
            no exception is raised. Defaults to ``False``.

        Raises
        ------
        OslCommunicationError
            Raised when the parameter force is ``False`` and an error occurs while communicating
            with server.
        OslCommandError
            Raised when the parameter force is ``False`` and the command or query fails.
        TimeoutError
            Raised when the parameter force is ``False`` and the timeout float value expires.
        """
        self.__finish_all_threads()

        # Only in case shutdown_on_finished option is not set, actively send shutdown command
        if self.__osl_process is None or (
            self.__osl_process is not None and not self.__osl_process.shutdown_on_finished
        ):
            try:
                self._send_command(commands.shutdown(self.__password))
            except Exception:
                if not force or self.__osl_process is None:
                    raise

        # If desired actively force osl process to terminate
        if force and self.__osl_process is not None:
            self._force_shutdown_local_process()

    def _force_shutdown_local_process(self):
        """Force shutdown local optiSLang server process.

        It waits a while and then terminates the process.
        """
        start_time = datetime.now()
        while (
            self.__osl_process.is_running()
            and (datetime.now() - start_time).seconds < self.__class__._SHUTDOWN_WAIT
        ):
            time.sleep(0.5)

        if self.__osl_process.is_running():
            self.__osl_process.terminate()
        self.__osl_process = None
        self.__host = None
        self.__port = None

    def start(self, wait_for_started: bool = True, wait_for_finished: bool = True) -> None:
        """Start project execution.

        Parameters
        ----------
        wait_for_started : bool, optional
            Determines whether this function call should wait on the optiSlang to start
            the command execution. I.e. don't continue on next line of python script
            after command was successfully sent to optiSLang but wait for execution of
            flow inside optiSLang to start.
            Defaults to ``True``.
        wait_for_finished : bool, optional
            Determines whether this function call should wait on the optiSlang to finish
            the command execution. I.e. don't continue on next line of python script
            after command was successfully sent to optiSLang but wait for execution of
            flow inside optiSLang to finish.
            This implicitly interprets wait_for_started as True.
            Defaults to ``True``.

        Raises
        ------
        OslCommunicationError
            Raised when an error occurs while communicating with server.
        OslCommandError
            Raised when the command or query fails.
        TimeoutError
            Raised when the timeout float value expires.
        """
        successfully_started = False
        already_running = False

        if self.get_project_status() == "PROCESSING":
            already_running = True
            self._logger.debug("Status PROCESSING")

        if not already_running and (wait_for_started or wait_for_finished):
            exec_started_listener = self.__listeners.get("exec_started_listener", None)
            if exec_started_listener is None:
                exec_started_listener = self.__create_exec_started_listener()
            exec_started_listener.cleanup_notifications()
            wait_for_started_queue = Queue()
            exec_started_listener.add_callback(
                self.__class__.__terminate_listener_thread,
                (
                    [ServerNotification.PROCESSING_STARTED.name],
                    wait_for_started_queue,
                    self._logger,
                ),
            )
            exec_started_listener.start_listening()
            self._logger.debug("Wait for started thread was created.")

        if wait_for_finished:
            exec_finished_listener = self.__listeners.get("exec_finished_listener", None)
            if exec_finished_listener is None:
                exec_finished_listener = self.__create_exec_finished_listener()
            exec_finished_listener.cleanup_notifications()
            wait_for_finished_queue = Queue()
            exec_finished_listener.add_callback(
                self.__class__.__terminate_listener_thread,
                (
                    [
                        ServerNotification.EXECUTION_FINISHED.name,
                        ServerNotification.NOTHING_PROCESSED.name,
                    ],
                    wait_for_finished_queue,
                    self._logger,
                ),
            )
            exec_finished_listener.start_listening()
            self._logger.debug("Wait for finished thread was created.")

        if not already_running:
            self._send_command(commands.start(self.__password))

        if not already_running and (wait_for_started or wait_for_finished):
            self._logger.info(f"Waiting for started")
            successfully_started = wait_for_started_queue.get()
            self._logger.info(f"Successfully started: {successfully_started}.")

        if wait_for_finished and (successfully_started or already_running):
            self._logger.info(f"Waiting for finished")
            successfully_finished = wait_for_finished_queue.get()
            self._logger.info(f"Successfully finished: {successfully_finished}.")

    def stop(self, wait_for_finished: bool = True) -> None:
        """Stop project execution.

        Parameters
        ----------
        wait_for_finished : bool, optional
            Determines whether this function call should wait on the optiSlang to finish
            the command execution. I.e. don't continue on next line of python script after command
            was successfully sent to optiSLang but wait for execution of command inside optiSLang.
            Defaults to ``True``.

        Raises
        ------
        OslCommunicationError
            Raised when an error occurs while communicating with server.
        OslCommandError
            Raised when the command or query fails.
        TimeoutError
            Raised when the timeout float value expires.
        """
        status = self.get_project_status()

        if not self._is_status_in_stopped_states(status):
            if wait_for_finished:
                exec_finished_listener = self.__listeners.get("exec_finished_listener", None)
                if exec_finished_listener is None:
                    exec_finished_listener = self.__create_exec_finished_listener()
                exec_finished_listener.cleanup_notifications()
                wait_for_finished_queue = Queue()
                exec_finished_listener.add_callback(
                    self.__class__.__terminate_listener_thread,
                    (
                        [
                            ServerNotification.EXECUTION_FINISHED.name,
                            ServerNotification.NOTHING_PROCESSED.name,
                        ],
                        wait_for_finished_queue,
                        self._logger,
                    ),
                )
                exec_finished_listener.start_listening()
                self._logger.debug("Wait for finished thread was created.")

            self._send_command(commands.stop(self.__password))

            if wait_for_finished:
                self._logger.info(f"Waiting for finished")
                # exec_finished_listener.join()
                successfully_finished = wait_for_finished_queue.get()
                self._logger.info(f"Successfully_finished: {successfully_finished}.")
        else:
            self._logger.debug(f"Do not send STOP request, project status is: {status}")

    def stop_gently(self, wait_for_finished: bool = True) -> None:
        """Stop project execution after the current design is finished.

        Parameters
        ----------
        wait_for_finished : bool, optional
            Determines whether this function call should wait on the optiSlang to finish
            the command execution. I.e. don't continue on next line of python script after command
            was successfully sent to optiSLang but wait for execution of command inside optiSLang.
            Defaults to ``True``.

        Raises
        ------
        OslCommunicationError
            Raised when an error occurs while communicating with server.
        OslCommandError
            Raised when the command or query fails.
        TimeoutError
            Raised when the timeout float value expires.
        """
        status = self.get_project_status()

        if not self._is_status_in_stopped_states(status):
            if wait_for_finished:
                exec_finished_listener = self.__listeners.get("exec_finished_listener", None)
                if exec_finished_listener is None:
                    exec_finished_listener = self.__create_exec_finished_listener()
                exec_finished_listener.cleanup_notifications()
                wait_for_finished_queue = Queue()
                exec_finished_listener.add_callback(
                    self.__class__.__terminate_listener_thread,
                    (
                        [
                            ServerNotification.EXECUTION_FINISHED.name,
                            ServerNotification.NOTHING_PROCESSED.name,
                        ],
                        wait_for_finished_queue,
                        self._logger,
                    ),
                )
                exec_finished_listener.start_listening()
                self._logger.debug("Wait for finished thread was created.")

            self._send_command(commands.stop_gently(self.__password))

            if wait_for_finished:
                self._logger.info(f"Waiting for finished")
                # exec_finished_listener.join()
                successfully_finished = wait_for_finished_queue.get()
                self._logger.info(f"Successfully_finished: {successfully_finished}.")
        else:
            self._logger.debug(f"Do not send STOP_GENTLY request, project status is: {status}")

    def _is_status_in_stopped_states(self, status: str) -> bool:
        """Compare current project status with list."""
        stopped_states = [
            "IDLE",
            "FINISHED",
            "STOP_REQUESTED",
            "STOPPED",
            "ABORT_REQUESTED",
            "ABORTED",
        ]
        return status in stopped_states

    def _unregister_listener(self, listener: TcpOslListener) -> None:
        """Unregister a listener.

        Parameters
        ----------
        listener : TcpOslListener
            Class with listener properties.

        Raises
        ------
        OslCommunicationError
            Raised when an error occurs while communicating with server.
        OslCommandError
            Raised when the command or query fails.
        TimeoutError
            Raised when the timeout float value expires.
        """
        self._send_command(commands.unregister_listener(str(listener.uid), self.__password))
        listener.uid = None

    def _start_local(self, ini_timeout: float, shutdown_on_finished: bool) -> None:
        """Start local optiSLang server.

        Parameters
        ----------
        ini_timeout : float
            Time in seconds to listen to the optiSLang server port. If the port is not listened
            for specified time, the optiSLang server is not started and RuntimeError is raised.
        shutdown_on_finished: bool
            Shut down when execution is finished and there are not any listeners registered.

        Raises
        ------
        RuntimeError
            Raised when the optiSLang server is already started.
            -or-
            Port listener cannot be started.
            -or-
            optiSLang server port is not listened for specified timeout value.
        """
        if self.__osl_process is not None:
            raise RuntimeError("optiSLang server is already started.")

        listener = self.__create_listener(
            uid=str(uuid.uuid4()), timeout=self.__timeout, name="Main"
        )
        port_queue = Queue()
        listener.add_callback(self.__class__.__port_on_listended, (port_queue, self._logger))

        try:
            listener.start_listening(timeout=ini_timeout)

            self.__osl_process = OslServerProcess(
                executable=self.__executable,
                project_path=self.__project_path,
                no_save=self.__no_save,
                password=self.__password,
                listener=(listener.host, listener.port),
                listener_id=listener.uid,
                notifications=[
                    ServerNotification.SERVER_UP,
                    ServerNotification.SERVER_DOWN,
                ],
                shutdown_on_finished=shutdown_on_finished,
                logger=self._logger,
            )
            self.__osl_process.start()

            listener.join()
            if not port_queue.empty():
                self.__port = port_queue.get()

        except Exception:
            listener.dispose()
            raise

        finally:
            if self.__port is None:
                if self.__osl_process is not None:
                    self.__osl_process.terminate()
                    self.__osl_process = None
                    raise RuntimeError("Cannot get optiSLang server port.")

        self.__listeners["main_listener"] = listener
        self.__start_listeners_registration_thread()

    def __create_listener(self, timeout: float, name: str, uid: str = None) -> TcpOslListener:
        """Create new listener.

        Parameters
        ----------
        timeout: float
            Timeout.
        Uid: str
            Listener uid.

        Returns
        -------
        TcpOslListener
            Listener ready to be registered to optiSLang server.

        Raises
        ------
        RuntimeError
            Raised when the optiSLang server is already started.
            -or-
            Port listener cannot be started.
            -or-
            optiSLang server port is not listened for specified timeout value.
        """
        listener = TcpOslListener(
            port_range=self.__class__._PRIVATE_PORTS_RANGE,
            timeout=timeout,
            name=name,
            host=self.__host,
            uid=uid,
            logger=self._logger,
        )

        if not listener.is_initialized():
            raise RuntimeError("Cannot start listener of optiSLang server port.")

        return listener

    def __create_exec_started_listener(self) -> TcpOslListener:
        """Create exec_started listener and add to self.__listeners.

        Returns
        -------
        exec_started_listener: TcpOslListener
            Listener registered to the optiSLang server and subscribed
            for push notifications.

        Raises
        ------
        OslCommunicationError
            Raised when an error occurs while communicating with server.
        OslCommandError
            Raised when the command or query fails.
        TimeoutError
            Raised when the timeout float value expires.
        """
        exec_started_listener = self.__create_listener(
            timeout=self.__timeout,
            name="ExecStarted",
        )
        exec_started_listener.uid = self.__register_listener(
            host=exec_started_listener.host,
            port=exec_started_listener.port,
            notifications=[
                ServerNotification.PROCESSING_STARTED,
                ServerNotification.EXEC_FAILED,
                ServerNotification.CHECK_FAILED,
            ],
        )
        self.__listeners["exec_started_listener"] = exec_started_listener
        return exec_started_listener

    def __create_exec_finished_listener(self) -> TcpOslListener:
        """Create exec_finished listener and add to self.__listeners.

        Returns
        -------
        exec_finished_listener: TcpOslListener
            Listener registered to the optiSLang server and subscribed
            for push notifications.

        Raises
        ------
        OslCommunicationError
            Raised when an error occurs while communicating with server.
        OslCommandError
            Raised when the command or query fails.
        TimeoutError
            Raised when the timeout float value expires.
        """
        exec_finished_listener = self.__create_listener(
            timeout=self.__timeout,
            name="ExecFinished",
        )
        exec_finished_listener.uid = self.__register_listener(
            host=exec_finished_listener.host,
            port=exec_finished_listener.port,
            notifications=[
                ServerNotification.EXECUTION_FINISHED,
                ServerNotification.NOTHING_PROCESSED,
                ServerNotification.EXEC_FAILED,
                ServerNotification.CHECK_FAILED,
            ],
        )
        self.__listeners["exec_finished_listener"] = exec_finished_listener
        return exec_finished_listener

    def __start_listeners_registration_thread(self) -> None:
        """Create new thread for refreshing of listeners registrations and start it."""
        self.__listeners_registration_thread = threading.Thread(
            target=self.__refresh_listeners_registration,
            name="PyOptiSLang.ListenersRegistrationThread",
            args=(),
            daemon=True,
        )
        self.__refresh_listeners.set()
        self.__listeners_registration_thread.start()

    def __stop_listeners_registration_thread(self) -> None:
        """Stop listeners registration thread."""
        if self.__listeners_registration_thread and self.__listeners_registration_thread.is_alive():
            self.__refresh_listeners.clear()
            self.__listeners_registration_thread.join()
            self._logger.debug("Listener registration thread stopped.")

    def __register_listener(
        self,
        host: str,
        port: int,
        timeout: int = 60000,
        notifications: List[ServerNotification] = None,
    ) -> str:
        """Register a client, returning a reference ID.

        Parameters
        ----------
        host : str
            A string representation of an IPv4/v6 address or domain name.
        port: int
            A numeric port number of listener.
        timeout: float
            Listener will remain active for ``timeout`` ms unless refreshed.

        notifications: Iterable[ServerNotification], optional
            Either ["ALL"] or Sequence picked from below options:
            Server: [ "SERVER_UP", "SERVER_DOWN" ] (always be sent by default).
            Logging: [ "LOG_INFO", "LOG_WARNING", "LOG_ERROR", "LOG_DEBUG" ].
            Project: [ "EXECUTION_STARTED", "PROCESSING_STARTED", "EXECUTION_FINISHED",
                "NOTHING_PROCESSED", "CHECK_FAILED", "EXEC_FAILED" ].
            Nodes: [ "ACTOR_STATE_CHANGED", "ACTOR_ACTIVE_CHANGED", "ACTOR_NAME_CHANGED",
                "ACTOR_CONTENTS_CHANGED", "ACTOR_DATA_CHANGED" ].

        Returns
        -------
        str
            Uid of registered listener created by optiSLang server.

        Raises
        ------
        OslCommunicationError
            Raised when an error occurs while communicating with server.
        OslCommandError
            Raised when the command or query fails.
        TimeoutError
            Raised when the timeout float value expires.
        """
        msg = self._send_command(
            commands.register_listener(
                host=host,
                port=port,
                timeout=timeout,
                notifications=[ntf.name for ntf in notifications],
                password=self.__password,
            )
        )
        return msg[0]["uid"]

    def __refresh_listeners_registration(self) -> None:
        """Refresh listeners registration.

        Raises
        ------
        RuntimeError
            Raised when the optiSLang server is not started.
        OslCommunicationError
            Raised when an error occurs while communicating with server.
        OslCommandError
            Raised when the command or query fails.
        TimeoutError
            Raised when the timeout expires.
        """
        check_for_refresh = 0.5
        counter = 0
        while self.__refresh_listeners.is_set():
            if counter >= self.__listeners_refresh_interval:
                for listener in self.__listeners.values():
                    response = self._send_command(
                        commands.refresh_listener_registration(
                            uid=listener.uid, password=self.__password
                        )
                    )
                counter = 0
            counter += check_for_refresh
            time.sleep(check_for_refresh)
        self._logger.debug("Stop refreshing listener registration, self.__refresh = False")

    def __finish_all_threads(self) -> None:
        """Stop listeners registration and unregister them."""
        self.__stop_listeners_registration_thread()
        for listener in self.__listeners.values():
            if listener.uid is not None:
                try:
                    self._unregister_listener(listener)
                except Exception as ex:
                    self._logger.warn("Cannot unregister port listener: %s", ex)
            if listener.is_listening():
                listener.dispose()

    def _send_command(self, command: str) -> Dict:
        """Send command or query to the optiSLang server.

        Parameters
        ----------
        command : str
            Command or query to be executed on optiSLang server.

        Returns
        -------
        Dict
            Response from the server.

        Raises
        ------
        RuntimeError
            Raised when the optiSLang server is not started.
        OslCommunicationError
            Raised when an error occurs while communicating with server.
        OslCommandError
            Raised when the command or query fails.
        TimeoutError
            Raised when the timeout expires.
        """
        if self.__host is None or self.__port is None:
            raise RuntimeError("optiSLang server is not started.")

        start_time = time.time()
        self._logger.debug("Sending command or query to the server: %s", command)
        client = TcpClient(logger=self._logger)
        try:
            client.connect(
                self.__host, self.__port, timeout=_get_current_timeout(self.__timeout, start_time)
            )
            client.send_msg(command, timeout=_get_current_timeout(self.__timeout, start_time))
            response_str = client.receive_msg(
                timeout=_get_current_timeout(self.__timeout, start_time)
            )

        except TimeoutError as ex:
            raise
        except Exception as ex:
            raise OslCommunicationError(
                "An error occurred while communicating with the optiSLang server."
            ) from ex
        finally:
            client.disconnect()

        self._logger.debug("Response received: %s", response_str)
        response = json.loads(response_str)

        if isinstance(response, list):
            for resp_elem in response:
                self.__class__.__check_command_response(resp_elem)
        else:
            self.__class__.__check_command_response(response)

        return response

    @staticmethod
    def __check_command_response(response: Dict) -> None:
        """Check whether the server response for a sent command contains any failure information.

        Parameters
        ----------
        response : Dict
            Server response as dictionary.

        Raises
        ------
        OslCommandError
            Raised when the server response for the sent command contains any failure information.
        """
        if "status" in response and response["status"].lower() == "failure":
            message = None
            if "message" in response:
                message = response["message"]
            if "std_err" in response:
                message += "; " + response["std_err"]
            if message is None:
                message = "Command error: " + str(response)
            raise OslCommandError(message)

    @staticmethod
    def __port_on_listended(
        sender: TcpOslListener, response: dict, port_queue: Queue, logger
    ) -> None:
        """Listen to the optiSLang server port."""
        try:
            if "port" in response:
                port = int(response["port"])
                port_queue.put(port)
                sender.stop_listening()
                sender.clear_callbacks()
        except:
            logger.debug("Port cannot be received from response: %s", str(response))

    @staticmethod
    def __terminate_listener_thread(
        sender: TcpOslListener,
        response: dict,
        target_notifications: List[str],
        target_queue: Queue,
        logger,
    ) -> None:
        """Terminate listener thread if execution finished or failed."""
        type = response.get("type", None)
        if type in [ServerNotification.EXEC_FAILED.name, ServerNotification.CHECK_FAILED.name]:
            sender.stop_listening()
            sender.clear_callbacks()
            target_queue.put(False)
            logger.error(f"Listener {sender.name} received error notification.")
        elif type in target_notifications:
            sender.stop_listening()
            sender.clear_callbacks()
            target_queue.put(True)
            logger.debug(f"Listener {sender.name} received expected notification.")
        elif type is None:
            logger.error("Invalid response from server, push notification not evaluated.")<|MERGE_RESOLUTION|>--- conflicted
+++ resolved
@@ -3,12 +3,9 @@
 import json
 import logging
 import os
-<<<<<<< HEAD
 from pathlib import Path
-=======
 from queue import Queue
 import re
->>>>>>> d8e5392c
 import select
 import socket
 import struct
